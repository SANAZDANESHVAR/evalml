--- conflicted
+++ resolved
@@ -10,14 +10,10 @@
         * Added parameter to ``OneHotEncoder`` to enable filtering for features to encode for :pr:`1249`
         * Added percent-better-than-baseline for all objectives to automl.results :pr:`1244`
         * Added ``HighVarianceCVDataCheck`` and replaced synonymous warning in ``AutoMLSearch`` :pr:`1254`
-<<<<<<< HEAD
-        * Added `PCA Transformer` component for dimensionality reduction :pr:`1270`
-        * Added `Linear Discriminant Analysis Transformer` component for dimensionality reduction :pr:`1331`
-=======
         * Added ``PCA Transformer`` component for dimensionality reduction :pr:`1270`
         * Updated ``AutoMLSearch`` to support ``Woodwork`` data structures :pr:`1299`
         * Make ``max_batches`` argument to ``AutoMLSearch.search`` public :pr:`1320`
->>>>>>> 4c9e5a99
+        * Added `Linear Discriminant Analysis Transformer` component for dimensionality reduction :pr:`1331`
     * Fixes
         * Fixed ML performance issue with ordered datasets: always shuffle data in automl's default CV splits :pr:`1265`
         * Fixed broken ``evalml info`` CLI command :pr:`1293`
