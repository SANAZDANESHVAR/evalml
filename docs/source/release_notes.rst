Release Notes
-------------

**Future Releases**
    * Enhancements
        * Updated partial dependence methods to support calculating numeric columns in a dataset with non-numeric columns :pr:`1150`
        * Added `get_feature_names` on `OneHotEncoder` :pr:`1193`
        * Added LightGBM to AutoMLSearch :pr:`1199`
        * Updates scikit-learn and scikit-optimize to use latest versions - 0.23.2 and 0.8.1 respectively :pr:`1141`
        * Add `ProblemTypes.all_problem_types` helper to get list of supported problem types :pr:`1219`
        * `DataChecks` can now be parametrized by passing a list of `DataCheck` classes and a parameter dictionary :pr:`1167`
    * Fixes
        * Updated GitHub URL after migration to Alteryx GitHub org :pr:`1207`
        * Changed Problem Type enum to be more similar to the string name :pr:`1208`
    * Changes
        * Added `allow_writing_files` as a named argument to CatBoost estimators. :pr:`1202`
        * Added `solver` and `multi_class` as named arguments to LogisticRegressionClassifier :pr:`1202`
    * Documentation Changes
        * Included description of how to access the component instances and features for pipeline user guide :pr:`1163`
        * Updated API docs to refer to target as "target" instead of "labels" for non-classification tasks and minor docs cleanup :pr:`1160`
        * Added Class Imbalance Data Check to `api_reference.rst` :pr:`1190` :pr:`1200`
        * Add pipeline properties to API reference :pr:`1209`
<<<<<<< HEAD
        * Added install documentation for `libomp` in order to use LightGBM on Mac :pr:`1233`
=======
        * Improved description of `max_iterations` in documentation :pr:`1212`
>>>>>>> 20f4bb33
    * Testing Changes

.. warning::

    **Breaking Changes**
        * DefaultDataChecks now accepts a problem_type parameter that must be specified :pr:`1167`


**v0.13.2 Sep. 17, 2020**
    * Enhancements
        * Added `output_format` field to explain predictions functions :pr:`1107`
        * Modified `get_objective` and `get_objectives` to be able to return any objective in `evalml.objectives` :pr:`1132`
        * Added a `return_instance` boolean parameter to `get_objective` :pr:`1132`
        * Added `ClassImbalanceDataCheck` to determine whether target imbalance falls below a given threshold :pr:`1135`
        * Added label encoder to lightGBM for binary classification :pr:`1152`
        * Added labels for the row index of confusion matrix :pr:`1154`
        * Added AutoMLSearch object as another parameter in search callbacks :pr:`1156`
        * Added the corresponding probability threshold for each point displayed in `graph_roc_curve` :pr:`1161`
        * Added `__eq__` for `ComponentBase` and `PipelineBase` :pr:`1178`
        * Added support for multiclass classification for `roc_curve` :pr:`1164`
        * Added `categories` accessor to `OneHotEncoder` for listing the categories associated with a feature :pr:`1182`
        * Added utility function to create pipeline instances from a list of component instances :pr:`1176`
    * Fixes
        * Fixed XGBoost column names for partial dependence methods :pr:`1104`
        * Removed dead code validating column type from `TextFeaturizer` :pr:`1122`
        * Fixed issue where Imputer cannot fit when there is None in a categorical or boolean column :pr:`1144`
        * OneHotEncoder preserves the custom index in the input data :pr:`1146`
        * Fixed representation for `ModelFamily` :pr:`1165`
        * Removed duplicate `nbsphinx` dependency in `dev-requirements.txt` :pr:`1168`
        * Users can now pass in any valid kwargs to all estimators :pr:`1157`
        * Remove broken accessor `OneHotEncoder.get_feature_names` and unneeded base class :pr:`1179`
        * Removed LightGBM Estimator from AutoML models :pr:`1186`
    * Changes
        * Pinned scikit-optimize version to 0.7.4 :pr:`1136`
        * Removed tqdm as a dependency :pr:`1177`
        * Added lightgbm version 3.0.0 to latest_dependency_versions.txt :pr:`1185`
        * Rename `max_pipelines` to `max_iterations` :pr:`1169`
    * Documentation Changes
        * Fixed API docs for `AutoMLSearch` `add_result_callback` :pr:`1113`
        * Added a step to our release process for pushing our latest version to conda-forge :pr:`1118`
        * Added warning for missing ipywidgets dependency for using `PipelineSearchPlots` on Jupyterlab :pr:`1145`
        * Updated README.md example to load demo dataset :pr:`1151`
        * Swapped mapping of breast cancer targets in `model_understanding.ipynb` :pr:`1170`
    * Testing Changes
        * Added test confirming `TextFeaturizer` never outputs null values :pr:`1122`
        * Changed Python version of `Update Dependencies` action to 3.8.x :pr:`1137`
        * Fixed release notes check-in test for `Update Dependencies` actions :pr:`1172`

.. warning::

    **Breaking Changes**
        * `get_objective` will now return a class definition rather than an instance by default :pr:`1132`
        * Deleted `OPTIONS` dictionary in `evalml.objectives.utils.py` :pr:`1132`
        * If specifying an objective by string, the string must now match the objective's name field, case-insensitive :pr:`1132`
        * Passing "Cost Benefit Matrix", "Fraud Cost", "Lead Scoring", "Mean Squared Log Error",
            "Recall", "Recall Macro", "Recall Micro", "Recall Weighted", or "Root Mean Squared Log Error" to `AutoMLSearch` will now result in a `ValueError`
            rather than an `ObjectiveNotFoundError` :pr:`1132`
        * Search callbacks `start_iteration_callback` and `add_results_callback` have changed to include a copy of the AutoMLSearch object as a third parameter :pr:`1156`
        * Deleted `OneHotEncoder.get_feature_names` method which had been broken for a while, in favor of pipelines' `input_feature_names` :pr:`1179`
        * Deleted empty base class `CategoricalEncoder` which `OneHotEncoder` component was inheriting from :pr:`1176`
        * Results from `roc_curve` will now return as a list of dictionaries with each dictionary representing a class :pr:`1164`
        * `max_pipelines` now raises a `DeprecationWarning' and will be removed in the next release. `max_iterations` should be used instead. :pr:`1169`


**v0.13.1 Aug. 25, 2020**
    * Enhancements
        * Added Cost-Benefit Matrix objective for binary classification :pr:`1038`
        * Split `fill_value` into `categorical_fill_value` and `numeric_fill_value` for Imputer :pr:`1019`
        * Added `explain_predictions` and `explain_predictions_best_worst` for explaining multiple predictions with SHAP :pr:`1016`
        * Added new LSA component for text featurization :pr:`1022`
        * Added guide on installing with conda :pr:`1041`
        * Added a “cost-benefit curve” util method to graph cost-benefit matrix scores vs. binary classification thresholds :pr:`1081`
        * Standardized error when calling transform/predict before fit for pipelines :pr:`1048`
        * Added `percent_better_than_baseline` to Automl search rankings and full rankings table :pr:`1050`
        * Added one-way partial dependence and partial dependence plots :pr:`1079`
        * Added "Feature Value" column to prediction explanation reports. :pr:`1064`
        * Added LightGBM classification estimator :pr:`1082`, :pr:`1114`
        * Added `max_batches` parameter to AutoMLSearch :pr:`1087`
    * Fixes
        * Updated TextFeaturizer component to no longer require an internet connection to run :pr:`1022`
        * Fixed non-deterministic element of TextFeaturizer transformations :pr:`1022`
        * Added a StandardScaler to all ElasticNet pipelines :pr:`1065`
        * Updated cost-benefit matrix to normalize score :pr:`1099`
        * Fixed logic in `calculate_percent_difference` so that it can handle negative values :pr:`1100`
    * Changes
        * Added `needs_fitting` property to ComponentBase :pr:`1044`
        * Updated references to data types to use datatype lists defined in `evalml.utils.gen_utils` :pr:`1039`
        * Remove maximum version limit for SciPy dependency :pr:`1051`
        * Moved `all_components` and other component importers into runtime methods :pr:`1045`
        * Consolidated graphing utility methods under `evalml.utils.graph_utils` :pr:`1060`
        * Made slight tweaks to how TextFeaturizer uses featuretools, and did some refactoring of that and of LSA :pr:`1090`
        * Changed `show_all_features` parameter into `importance_threshold`, which allows for thresholding feature importance :pr:`1097`, :pr:`1103`
    * Documentation Changes
        * Update setup.py URL to point to the github repo :pr:`1037`
        * Added tutorial for using the cost-benefit matrix objective :pr:`1088`
        * Updated `model_understanding.ipynb` to include documentation for using plotly on Jupyter Lab :pr:`1108`
    * Testing Changes
        * Refactor CircleCI tests to use matrix jobs (:pr:`1043`)
        * Added a test to check that all test directories are included in evalml package :pr:`1054`


.. warning::

    **Breaking Changes**
        * ``confusion_matrix`` and ``normalize_confusion_matrix`` have been moved to `evalml.utils` :pr:`1038`
        * All graph utility methods previously under ``evalml.pipelines.graph_utils`` have been moved to ``evalml.utils.graph_utils`` :pr:`1060`


**v0.12.2 Aug. 6, 2020**
    * Enhancements
        * Add save/load method to components :pr:`1023`
        * Expose pickle `protocol` as optional arg to save/load :pr:`1023`
        * Updated estimators used in AutoML to include ExtraTrees and ElasticNet estimators :pr:`1030`
    * Fixes
    * Changes
        * Removed DeprecationWarning for SimpleImputer :pr:`1018`
    * Documentation Changes
        * Add note about version numbers to release process docs :pr:`1034`
    * Testing Changes
        * Test files are now included in the evalml package :pr:`1029`


**v0.12.0 Aug. 3, 2020**
    * Enhancements
        * Added string and categorical targets support for binary and multiclass pipelines and check for numeric targets for `DetectLabelLeakage` data check :pr:`932`
        * Added clear exception for regression pipelines if target datatype is string or categorical :pr:`960`
        * Added target column names and class labels in `predict` and `predict_proba` output for pipelines :pr:`951`
        * Added `_compute_shap_values` and `normalize_values` to `pipelines/explanations` module :pr:`958`
        * Added `explain_prediction` feature which explains single predictions with SHAP :pr:`974`
        * Added Imputer to allow different imputation strategies for numerical and categorical dtypes :pr:`991`
        * Added support for configuring logfile path using env var, and don't create logger if there are filesystem errors :pr:`975`
        * Updated catboost estimators' default parameters and automl hyperparameter ranges to speed up fit time :pr:`998`
    * Fixes
        * Fixed ReadtheDocs warning failure regarding embedded gif :pr:`943`
        * Removed incorrect parameter passed to pipeline classes in `_add_baseline_pipelines` :pr:`941`
        * Added universal error for calling `predict`, `predict_proba`, `transform`, and `feature_importances` before fitting :pr:`969`, :pr:`994`
        * Made `TextFeaturizer` component and pip dependencies `featuretools` and `nlp_primitives` optional :pr:`976`
        * Updated imputation strategy in automl to no longer limit impute strategy to `most_frequent` for all features if there are any categorical columns :pr:`991`
        * Fixed UnboundLocalError for`cv_pipeline` when automl search errors :pr:`996`
        * Fixed `Imputer` to reset dataframe index to preserve behavior expected from  `SimpleImputer` :pr:`1009`
    * Changes
        * Moved `get_estimators ` to `evalml.pipelines.components.utils` :pr:`934`
        * Modified Pipelines to raise `PipelineScoreError` when they encounter an error during scoring :pr:`936`
        * Moved `evalml.model_families.list_model_families` to `evalml.pipelines.components.allowed_model_families` :pr:`959`
        * Renamed `DateTimeFeaturization` to `DateTimeFeaturizer` :pr:`977`
        * Added check to stop search and raise an error if all pipelines in a batch return NaN scores :pr:`1015`
    * Documentation Changes
        * Update README.md :pr:`963`
        * Reworded message when errors are returned from data checks in search :pr:`982`
        * Added section on understanding model predictions with `explain_prediction` to User Guide :pr:`981`
        * Added a section to the user guide and api reference about how XGBoost and CatBoost are not fully supported. :pr:`992`
        * Added custom components section in user guide :pr:`993`
        * Update FAQ section formatting :pr:`997`
        * Update release process documentation :pr:`1003`
    * Testing Changes
        * Moved `predict_proba` and `predict` tests regarding string / categorical targets to `test_pipelines.py` :pr:`972`
        * Fix dependency update bot by updating python version to 3.7 to avoid frequent github version updates :pr:`1002`


.. warning::

    **Breaking Changes**
        * ``get_estimators`` has been moved to ``evalml.pipelines.components.utils`` (previously was under ``evalml.pipelines.utils``) :pr:`934`
        * Removed the ``raise_errors`` flag in AutoML search. All errors during pipeline evaluation will be caught and logged. :pr:`936`
        * ``evalml.model_families.list_model_families`` has been moved to `evalml.pipelines.components.allowed_model_families` :pr:`959`
        * ``TextFeaturizer``: the ``featuretools`` and ``nlp_primitives`` packages must be installed after installing evalml in order to use this component :pr:`976`
        * Renamed ``DateTimeFeaturization`` to ``DateTimeFeaturizer`` :pr:`977`


**v0.11.2 July 16, 2020**
    * Enhancements
        * Added `NoVarianceDataCheck` to `DefaultDataChecks` :pr:`893`
        * Added text processing and featurization component `TextFeaturizer` :pr:`913`, :pr:`924`
        * Added additional checks to InvalidTargetDataCheck to handle invalid target data types :pr:`929`
        * AutoMLSearch will now handle KeyboardInterrupt and prompt user for confirmation :pr:`915`
    * Fixes
        * Makes automl results a read-only property :pr:`919`
    * Changes
        * Deleted static pipelines and refactored tests involving static pipelines, removed `all_pipelines()` and `get_pipelines()` :pr:`904`
        * Moved `list_model_families` to `evalml.model_family.utils` :pr:`903`
        * Updated `all_pipelines`, `all_estimators`, `all_components` to use the same mechanism for dynamically generating their elements :pr:`898`
        * Rename `master` branch to `main` :pr:`918`
        * Add pypi release github action :pr:`923`
        * Updated AutoMLSearch.search stdout output and logging and removed tqdm progress bar :pr:`921`
        * Moved automl config checks previously in `search()` to init :pr:`933`
    * Documentation Changes
        * Reorganized and rewrote documentation :pr:`937`
        * Updated to use pydata sphinx theme :pr:`937`
        * Updated docs to use `release_notes` instead of `changelog` :pr:`942`
    * Testing Changes
        * Cleaned up fixture names and usages in tests :pr:`895`


.. warning::

    **Breaking Changes**
        * ``list_model_families`` has been moved to ``evalml.model_family.utils`` (previously was under ``evalml.pipelines.utils``) :pr:`903`
        * ``get_estimators`` has been moved to ``evalml.pipelines.components.utils`` (previously was under ``evalml.pipelines.utils``) :pr:`934`
        * Static pipeline definitions have been removed, but similar pipelines can still be constructed via creating an instance of PipelineBase :pr:`904`
        * ``all_pipelines()`` and ``get_pipelines()`` utility methods have been removed :pr:`904`


**v0.11.0 June 30, 2020**
    * Enhancements
        * Added multiclass support for ROC curve graphing :pr:`832`
        * Added preprocessing component to drop features whose percentage of NaN values exceeds a specified threshold :pr:`834`
        * Added data check to check for problematic target labels :pr:`814`
        * Added PerColumnImputer that allows imputation strategies per column :pr:`824`
        * Added transformer to drop specific columns :pr:`827`
        * Added support for `categories`, `handle_error`, and `drop` parameters in `OneHotEncoder` :pr:`830` :pr:`897`
        * Added preprocessing component to handle DateTime columns featurization :pr:`838`
        * Added ability to clone pipelines and components :pr:`842`
        * Define getter method for component `parameters` :pr:`847`
        * Added utility methods to calculate and graph permutation importances :pr:`860`, :pr:`880`
        * Added new utility functions necessary for generating dynamic preprocessing pipelines :pr:`852`
        * Added kwargs to all components :pr:`863`
        * Updated `AutoSearchBase` to use dynamically generated preprocessing pipelines :pr:`870`
        * Added SelectColumns transformer :pr:`873`
        * Added ability to evaluate additional pipelines for automl search :pr:`874`
        * Added `default_parameters` class property to components and pipelines :pr:`879`
        * Added better support for disabling data checks in automl search :pr:`892`
        * Added ability to save and load AutoML objects to file :pr:`888`
        * Updated `AutoSearchBase.get_pipelines` to return an untrained pipeline instance :pr:`876`
        * Saved learned binary classification thresholds in automl results cv data dict :pr:`876`
    * Fixes
        * Fixed bug where SimpleImputer cannot handle dropped columns :pr:`846`
        * Fixed bug where PerColumnImputer cannot handle dropped columns :pr:`855`
        * Enforce requirement that builtin components save all inputted values in their parameters dict :pr:`847`
        * Don't list base classes in `all_components` output :pr:`847`
        * Standardize all components to output pandas data structures, and accept either pandas or numpy :pr:`853`
        * Fixed rankings and full_rankings error when search has not been run :pr:`894`
    * Changes
        * Update `all_pipelines` and `all_components` to try initializing pipelines/components, and on failure exclude them :pr:`849`
        * Refactor `handle_components` to `handle_components_class`, standardize to `ComponentBase` subclass instead of instance :pr:`850`
        * Refactor "blacklist"/"whitelist" to "allow"/"exclude" lists :pr:`854`
        * Replaced `AutoClassificationSearch` and `AutoRegressionSearch` with `AutoMLSearch` :pr:`871`
        * Renamed feature_importances and permutation_importances methods to use singular names (feature_importance and permutation_importance) :pr:`883`
        * Updated `automl` default data splitter to train/validation split for large datasets :pr:`877`
        * Added open source license, update some repo metadata :pr:`887`
        * Removed dead code in `_get_preprocessing_components` :pr:`896`
    * Documentation Changes
        * Fix some typos and update the EvalML logo :pr:`872`
    * Testing Changes
        * Update the changelog check job to expect the new branching pattern for the deps update bot :pr:`836`
        * Check that all components output pandas datastructures, and can accept either pandas or numpy :pr:`853`
        * Replaced `AutoClassificationSearch` and `AutoRegressionSearch` with `AutoMLSearch` :pr:`871`


.. warning::

    **Breaking Changes**
        * Pipelines' static ``component_graph`` field must contain either ``ComponentBase`` subclasses or ``str``, instead of ``ComponentBase`` subclass instances :pr:`850`
        * Rename ``handle_component`` to ``handle_component_class``. Now standardizes to ``ComponentBase`` subclasses instead of ``ComponentBase`` subclass instances :pr:`850`
        * Renamed automl's ``cv`` argument to ``data_split`` :pr:`877`
        * Pipelines' and classifiers' ``feature_importances`` is renamed `feature_importance`, `graph_feature_importances` is renamed `graph_feature_importance` :pr:`883`
        * Passing ``data_checks=None`` to automl search will not perform any data checks as opposed to default checks. :pr:`892`
        * Pipelines to search for in AutoML are now determined automatically, rather than using the statically-defined pipeline classes. :pr:`870`
        * Updated ``AutoSearchBase.get_pipelines`` to return an untrained pipeline instance, instead of one which happened to be trained on the final cross-validation fold :pr:`876`


**v0.10.0 May 29, 2020**
    * Enhancements
        * Added baseline models for classification and regression, add functionality to calculate baseline models before searching in AutoML :pr:`746`
        * Port over highly-null guardrail as a data check and define `DefaultDataChecks` and `DisableDataChecks` classes :pr:`745`
        * Update `Tuner` classes to work directly with pipeline parameters dicts instead of flat parameter lists :pr:`779`
        * Add Elastic Net as a pipeline option :pr:`812`
        * Added new Pipeline option `ExtraTrees` :pr:`790`
        * Added precicion-recall curve metrics and plot for binary classification problems in `evalml.pipeline.graph_utils` :pr:`794`
        * Update the default automl algorithm to search in batches, starting with default parameters for each pipeline and iterating from there :pr:`793`
        * Added `AutoMLAlgorithm` class and `IterativeAlgorithm` impl, separated from `AutoSearchBase` :pr:`793`
    * Fixes
        * Update pipeline `score` to return `nan` score for any objective which throws an exception during scoring :pr:`787`
        * Fixed bug introduced in :pr:`787` where binary classification metrics requiring predicted probabilities error in scoring :pr:`798`
        * CatBoost and XGBoost classifiers and regressors can no longer have a learning rate of 0 :pr:`795`
    * Changes
        * Cleanup pipeline `score` code, and cleanup codecov :pr:`711`
        * Remove `pass` for abstract methods for codecov :pr:`730`
        * Added __str__ for AutoSearch object :pr:`675`
        * Add util methods to graph ROC and confusion matrix :pr:`720`
        * Refactor `AutoBase` to `AutoSearchBase` :pr:`758`
        * Updated AutoBase with `data_checks` parameter, removed previous `detect_label_leakage` parameter, and added functionality to run data checks before search in AutoML :pr:`765`
        * Updated our logger to use Python's logging utils :pr:`763`
        * Refactor most of `AutoSearchBase._do_iteration` impl into `AutoSearchBase._evaluate` :pr:`762`
        * Port over all guardrails to use the new DataCheck API :pr:`789`
        * Expanded `import_or_raise` to catch all exceptions :pr:`759`
        * Adds RMSE, MSLE, RMSLE as standard metrics :pr:`788`
        * Don't allow `Recall` to be used as an objective for AutoML :pr:`784`
        * Removed feature selection from pipelines :pr:`819`
        * Update default estimator parameters to make automl search faster and more accurate :pr:`793`
    * Documentation Changes
        * Add instructions to freeze `master` on `release.md` :pr:`726`
        * Update release instructions with more details :pr:`727` :pr:`733`
        * Add objective base classes to API reference :pr:`736`
        * Fix components API to match other modules :pr:`747`
    * Testing Changes
        * Delete codecov yml, use codecov.io's default :pr:`732`
        * Added unit tests for fraud cost, lead scoring, and standard metric objectives :pr:`741`
        * Update codecov client :pr:`782`
        * Updated AutoBase __str__ test to include no parameters case :pr:`783`
        * Added unit tests for `ExtraTrees` pipeline :pr:`790`
        * If codecov fails to upload, fail build :pr:`810`
        * Updated Python version of dependency action :pr:`816`
        * Update the dependency update bot to use a suffix when creating branches :pr:`817`

.. warning::

    **Breaking Changes**
        * The ``detect_label_leakage`` parameter for AutoML classes has been removed and replaced by a ``data_checks`` parameter :pr:`765`
        * Moved ROC and confusion matrix methods from ``evalml.pipeline.plot_utils`` to ``evalml.pipeline.graph_utils`` :pr:`720`
        * ``Tuner`` classes require a pipeline hyperparameter range dict as an init arg instead of a space definition :pr:`779`
        * ``Tuner.propose`` and ``Tuner.add`` work directly with pipeline parameters dicts instead of flat parameter lists :pr:`779`
        * ``PipelineBase.hyperparameters`` and ``custom_hyperparameters`` use pipeline parameters dict format instead of being represented as a flat list :pr:`779`
        * All guardrail functions previously under ``evalml.guardrails.utils`` will be removed and replaced by data checks :pr:`789`
        * `Recall` disallowed as an objective for AutoML :pr:`784`
        * ``AutoSearchBase`` parameter ``tuner`` has been renamed to ``tuner_class`` :pr:`793`
        * ``AutoSearchBase`` parameter ``possible_pipelines`` and ``possible_model_families`` have been renamed to ``allowed_pipelines`` and ``allowed_model_families`` :pr:`793`


**v0.9.0 Apr. 27, 2020**
    * Enhancements
        * Added accuracy as an standard objective :pr:`624`
        * Added verbose parameter to load_fraud :pr:`560`
        * Added Balanced Accuracy metric for binary, multiclass :pr:`612` :pr:`661`
        * Added XGBoost regressor and XGBoost regression pipeline :pr:`666`
        * Added Accuracy metric for multiclass :pr:`672`
        * Added objective name in `AutoBase.describe_pipeline` :pr:`686`
        * Added `DataCheck` and `DataChecks`, `Message` classes and relevant subclasses :pr:`739`
    * Fixes
        * Removed direct access to `cls.component_graph` :pr:`595`
        * Add testing files to .gitignore :pr:`625`
        * Remove circular dependencies from `Makefile` :pr:`637`
        * Add error case for `normalize_confusion_matrix()` :pr:`640`
        * Fixed XGBoostClassifier and XGBoostRegressor bug with feature names that contain [, ], or < :pr:`659`
        * Update make_pipeline_graph to not accidentally create empty file when testing if path is valid :pr:`649`
        * Fix pip installation warning about docsutils version, from boto dependency :pr:`664`
        * Removed zero division warning for F1/precision/recall metrics :pr:`671`
        * Fixed `summary` for pipelines without estimators :pr:`707`
    * Changes
        * Updated default objective for binary/multiseries classification to log loss :pr:`613`
        * Created classification and regression pipeline subclasses and removed objective as an attribute of pipeline classes :pr:`405`
        * Changed the output of `score` to return one dictionary :pr:`429`
        * Created binary and multiclass objective subclasses :pr:`504`
        * Updated objectives API :pr:`445`
        * Removed call to `get_plot_data` from AutoML :pr:`615`
        * Set `raise_error` to default to True for AutoML classes :pr:`638`
        * Remove unnecessary "u" prefixes on some unicode strings :pr:`641`
        * Changed one-hot encoder to return uint8 dtypes instead of ints :pr:`653`
        * Pipeline `_name` field changed to `custom_name` :pr:`650`
        * Removed `graphs.py` and moved methods into `PipelineBase` :pr:`657`, :pr:`665`
        * Remove s3fs as a dev dependency :pr:`664`
        * Changed requirements-parser to be a core dependency :pr:`673`
        * Replace `supported_problem_types` field on pipelines with `problem_type` attribute on base classes :pr:`678`
        * Changed AutoML to only show best results for a given pipeline template in `rankings`, added `full_rankings` property to show all :pr:`682`
        * Update `ModelFamily` values: don't list xgboost/catboost as classifiers now that we have regression pipelines for them :pr:`677`
        * Changed AutoML's `describe_pipeline` to get problem type from pipeline instead :pr:`685`
        * Standardize `import_or_raise` error messages :pr:`683`
        * Updated argument order of objectives to align with sklearn's :pr:`698`
        * Renamed `pipeline.feature_importance_graph` to `pipeline.graph_feature_importances` :pr:`700`
        * Moved ROC and confusion matrix methods to `evalml.pipelines.plot_utils` :pr:`704`
        * Renamed `MultiClassificationObjective` to `MulticlassClassificationObjective`, to align with pipeline naming scheme :pr:`715`
    * Documentation Changes
        * Fixed some sphinx warnings :pr:`593`
        * Fixed docstring for AutoClassificationSearch with correct command :pr:`599`
        * Limit readthedocs formats to pdf, not htmlzip and epub :pr:`594` :pr:`600`
        * Clean up objectives API documentation :pr:`605`
        * Fixed function on Exploring search results page :pr:`604`
        * Update release process doc :pr:`567`
        * AutoClassificationSearch and AutoRegressionSearch show inherited methods in API reference :pr:`651`
        * Fixed improperly formatted code in breaking changes for changelog :pr:`655`
        * Added configuration to treat Sphinx warnings as errors :pr:`660`
        * Removed separate plotting section for pipelines in API reference :pr:`657`, :pr:`665`
        * Have leads example notebook load S3 files using https, so we can delete s3fs dev dependency :pr:`664`
        * Categorized components in API reference and added descriptions for each category :pr:`663`
        * Fixed Sphinx warnings about BalancedAccuracy objective :pr:`669`
        * Updated API reference to include missing components and clean up pipeline docstrings :pr:`689`
        * Reorganize API ref, and clarify pipeline sub-titles :pr:`688`
        * Add and update preprocessing utils in API reference :pr:`687`
        * Added inheritance diagrams to API reference :pr:`695`
        * Documented which default objective AutoML optimizes for :pr:`699`
        * Create seperate install page :pr:`701`
        * Include more utils in API ref, like `import_or_raise` :pr:`704`
        * Add more color to pipeline documentation :pr:`705`
    * Testing Changes
        * Matched install commands of `check_latest_dependencies` test and it's GitHub action :pr:`578`
        * Added Github app to auto assign PR author as assignee :pr:`477`
        * Removed unneeded conda installation of xgboost in windows checkin tests :pr:`618`
        * Update graph tests to always use tmpfile dir :pr:`649`
        * Changelog checkin test workaround for release PRs: If 'future release' section is empty of PR refs, pass check :pr:`658`
        * Add changelog checkin test exception for `dep-update` branch :pr:`723`

.. warning::

    **Breaking Changes**

    * Pipelines will now no longer take an objective parameter during instantiation, and will no longer have an objective attribute.
    * ``fit()`` and ``predict()`` now use an optional ``objective`` parameter, which is only used in binary classification pipelines to fit for a specific objective.
    * ``score()`` will now use a required ``objectives`` parameter that is used to determine all the objectives to score on. This differs from the previous behavior, where the pipeline's objective was scored on regardless.
    * ``score()`` will now return one dictionary of all objective scores.
    * ``ROC`` and ``ConfusionMatrix`` plot methods via ``Auto(*).plot`` have been removed by :pr:`615` and are replaced by ``roc_curve`` and ``confusion_matrix`` in `evamlm.pipelines.plot_utils`` in :pr:`704`
    * ``normalize_confusion_matrix`` has been moved to ``evalml.pipelines.plot_utils`` :pr:`704`
    * Pipelines ``_name`` field changed to ``custom_name``
    * Pipelines ``supported_problem_types`` field is removed because it is no longer necessary :pr:`678`
    * Updated argument order of objectives' `objective_function` to align with sklearn :pr:`698`
    * `pipeline.feature_importance_graph` has been renamed to `pipeline.graph_feature_importances` in :pr:`700`
    * Removed unsupported ``MSLE`` objective :pr:`704`


**v0.8.0 Apr. 1, 2020**
    * Enhancements
        * Add normalization option and information to confusion matrix :pr:`484`
        * Add util function to drop rows with NaN values :pr:`487`
        * Renamed `PipelineBase.name` as `PipelineBase.summary` and redefined `PipelineBase.name` as class property :pr:`491`
        * Added access to parameters in Pipelines with `PipelineBase.parameters` (used to be return of `PipelineBase.describe`) :pr:`501`
        * Added `fill_value` parameter for SimpleImputer :pr:`509`
        * Added functionality to override component hyperparameters and made pipelines take hyperparemeters from components :pr:`516`
        * Allow numpy.random.RandomState for random_state parameters :pr:`556`
    * Fixes
        * Removed unused dependency `matplotlib`, and move `category_encoders` to test reqs :pr:`572`
    * Changes
        * Undo version cap in XGBoost placed in :pr:`402` and allowed all released of XGBoost :pr:`407`
        * Support pandas 1.0.0 :pr:`486`
        * Made all references to the logger static :pr:`503`
        * Refactored `model_type` parameter for components and pipelines to `model_family` :pr:`507`
        * Refactored `problem_types` for pipelines and components into `supported_problem_types` :pr:`515`
        * Moved `pipelines/utils.save_pipeline` and `pipelines/utils.load_pipeline` to `PipelineBase.save` and `PipelineBase.load` :pr:`526`
        * Limit number of categories encoded by OneHotEncoder :pr:`517`
    * Documentation Changes
        * Updated API reference to remove PipelinePlot and added moved PipelineBase plotting methods :pr:`483`
        * Add code style and github issue guides :pr:`463` :pr:`512`
        * Updated API reference for to surface class variables for pipelines and components :pr:`537`
        * Fixed README documentation link :pr:`535`
        * Unhid PR references in changelog :pr:`656`
    * Testing Changes
        * Added automated dependency check PR :pr:`482`, :pr:`505`
        * Updated automated dependency check comment :pr:`497`
        * Have build_docs job use python executor, so that env vars are set properly :pr:`547`
        * Added simple test to make sure OneHotEncoder's top_n works with large number of categories :pr:`552`
        * Run windows unit tests on PRs :pr:`557`


.. warning::

    **Breaking Changes**

    * ``AutoClassificationSearch`` and ``AutoRegressionSearch``'s ``model_types`` parameter has been refactored into ``allowed_model_families``
    * ``ModelTypes`` enum has been changed to ``ModelFamily``
    * Components and Pipelines now have a ``model_family`` field instead of ``model_type``
    * ``get_pipelines`` utility function now accepts ``model_families`` as an argument instead of ``model_types``
    * ``PipelineBase.name`` no longer returns structure of pipeline and has been replaced by ``PipelineBase.summary``
    * ``PipelineBase.problem_types`` and ``Estimator.problem_types`` has been renamed to ``supported_problem_types``
    * ``pipelines/utils.save_pipeline`` and ``pipelines/utils.load_pipeline`` moved to ``PipelineBase.save`` and ``PipelineBase.load``


**v0.7.0 Mar. 9, 2020**
    * Enhancements
        * Added emacs buffers to .gitignore :pr:`350`
        * Add CatBoost (gradient-boosted trees) classification and regression components and pipelines :pr:`247`
        * Added Tuner abstract base class :pr:`351`
        * Added n_jobs as parameter for AutoClassificationSearch and AutoRegressionSearch :pr:`403`
        * Changed colors of confusion matrix to shades of blue and updated axis order to match scikit-learn's :pr:`426`
        * Added PipelineBase graph and feature_importance_graph methods, moved from previous location :pr:`423`
        * Added support for python 3.8 :pr:`462`
    * Fixes
        * Fixed ROC and confusion matrix plots not being calculated if user passed own additional_objectives :pr:`276`
        * Fixed ReadtheDocs FileNotFoundError exception for fraud dataset :pr:`439`
    * Changes
        * Added n_estimators as a tunable parameter for XGBoost :pr:`307`
        * Remove unused parameter ObjectiveBase.fit_needs_proba :pr:`320`
        * Remove extraneous parameter component_type from all components :pr:`361`
        * Remove unused rankings.csv file :pr:`397`
        * Downloaded demo and test datasets so unit tests can run offline :pr:`408`
        * Remove `_needs_fitting` attribute from Components :pr:`398`
        * Changed plot.feature_importance to show only non-zero feature importances by default, added optional parameter to show all :pr:`413`
        * Refactored `PipelineBase` to take in parameter dictionary and moved pipeline metadata to class attribute :pr:`421`
        * Dropped support for Python 3.5 :pr:`438`
        * Removed unused `apply.py` file :pr:`449`
        * Clean up requirements.txt to remove unused deps :pr:`451`
        * Support installation without all required dependencies :pr:`459`
    * Documentation Changes
        * Update release.md with instructions to release to internal license key :pr:`354`
    * Testing Changes
        * Added tests for utils (and moved current utils to gen_utils) :pr:`297`
        * Moved XGBoost install into it's own separate step on Windows using Conda :pr:`313`
        * Rewind pandas version to before 1.0.0, to diagnose test failures for that version :pr:`325`
        * Added dependency update checkin test :pr:`324`
        * Rewind XGBoost version to before 1.0.0 to diagnose test failures for that version :pr:`402`
        * Update dependency check to use a whitelist :pr:`417`
        * Update unit test jobs to not install dev deps :pr:`455`

.. warning::

    **Breaking Changes**

    * Python 3.5 will not be actively supported.

**v0.6.0 Dec. 16, 2019**
    * Enhancements
        * Added ability to create a plot of feature importances :pr:`133`
        * Add early stopping to AutoML using patience and tolerance parameters :pr:`241`
        * Added ROC and confusion matrix metrics and plot for classification problems and introduce PipelineSearchPlots class :pr:`242`
        * Enhanced AutoML results with search order :pr:`260`
        * Added utility function to show system and environment information :pr:`300`
    * Fixes
        * Lower botocore requirement :pr:`235`
        * Fixed decision_function calculation for FraudCost objective :pr:`254`
        * Fixed return value of Recall metrics :pr:`264`
        * Components return `self` on fit :pr:`289`
    * Changes
        * Renamed automl classes to AutoRegressionSearch and AutoClassificationSearch :pr:`287`
        * Updating demo datasets to retain column names :pr:`223`
        * Moving pipeline visualization to PipelinePlots class :pr:`228`
        * Standarizing inputs as pd.Dataframe / pd.Series :pr:`130`
        * Enforcing that pipelines must have an estimator as last component :pr:`277`
        * Added ipywidgets as a dependency in requirements.txt :pr:`278`
        * Added Random and Grid Search Tuners :pr:`240`
    * Documentation Changes
        * Adding class properties to API reference :pr:`244`
        * Fix and filter FutureWarnings from scikit-learn :pr:`249`, :pr:`257`
        * Adding Linear Regression to API reference and cleaning up some Sphinx warnings :pr:`227`
    * Testing Changes
        * Added support for testing on Windows with CircleCI :pr:`226`
        * Added support for doctests :pr:`233`

.. warning::

    **Breaking Changes**

    * The ``fit()`` method for ``AutoClassifier`` and ``AutoRegressor`` has been renamed to ``search()``.
    * ``AutoClassifier`` has been renamed to ``AutoClassificationSearch``
    * ``AutoRegressor`` has been renamed to ``AutoRegressionSearch``
    * ``AutoClassificationSearch.results`` and ``AutoRegressionSearch.results`` now is a dictionary with ``pipeline_results`` and ``search_order`` keys. ``pipeline_results`` can be used to access a dictionary that is identical to the old ``.results`` dictionary. Whereas, ``search_order`` returns a list of the search order in terms of ``pipeline_id``.
    * Pipelines now require an estimator as the last component in ``component_list``. Slicing pipelines now throws an ``NotImplementedError`` to avoid returning pipelines without an estimator.

**v0.5.2 Nov. 18, 2019**
    * Enhancements
        * Adding basic pipeline structure visualization :pr:`211`
    * Documentation Changes
        * Added notebooks to build process :pr:`212`

**v0.5.1 Nov. 15, 2019**
    * Enhancements
        * Added basic outlier detection guardrail :pr:`151`
        * Added basic ID column guardrail :pr:`135`
        * Added support for unlimited pipelines with a max_time limit :pr:`70`
        * Updated .readthedocs.yaml to successfully build :pr:`188`
    * Fixes
        * Removed MSLE from default additional objectives :pr:`203`
        * Fixed random_state passed in pipelines :pr:`204`
        * Fixed slow down in RFRegressor :pr:`206`
    * Changes
        * Pulled information for describe_pipeline from pipeline's new describe method :pr:`190`
        * Refactored pipelines :pr:`108`
        * Removed guardrails from Auto(*) :pr:`202`, :pr:`208`
    * Documentation Changes
        * Updated documentation to show max_time enhancements :pr:`189`
        * Updated release instructions for RTD :pr:`193`
        * Added notebooks to build process :pr:`212`
        * Added contributing instructions :pr:`213`
        * Added new content :pr:`222`

**v0.5.0 Oct. 29, 2019**
    * Enhancements
        * Added basic one hot encoding :pr:`73`
        * Use enums for model_type :pr:`110`
        * Support for splitting regression datasets :pr:`112`
        * Auto-infer multiclass classification :pr:`99`
        * Added support for other units in max_time :pr:`125`
        * Detect highly null columns :pr:`121`
        * Added additional regression objectives :pr:`100`
        * Show an interactive iteration vs. score plot when using fit() :pr:`134`
    * Fixes
        * Reordered `describe_pipeline` :pr:`94`
        * Added type check for model_type :pr:`109`
        * Fixed `s` units when setting string max_time :pr:`132`
        * Fix objectives not appearing in API documentation :pr:`150`
    * Changes
        * Reorganized tests :pr:`93`
        * Moved logging to its own module :pr:`119`
        * Show progress bar history :pr:`111`
        * Using cloudpickle instead of pickle to allow unloading of custom objectives :pr:`113`
        * Removed render.py :pr:`154`
    * Documentation Changes
        * Update release instructions :pr:`140`
        * Include additional_objectives parameter :pr:`124`
        * Added Changelog :pr:`136`
    * Testing Changes
        * Code coverage :pr:`90`
        * Added CircleCI tests for other Python versions :pr:`104`
        * Added doc notebooks as tests :pr:`139`
        * Test metadata for CircleCI and 2 core parallelism :pr:`137`

**v0.4.1 Sep. 16, 2019**
    * Enhancements
        * Added AutoML for classification and regressor using Autobase and Skopt :pr:`7` :pr:`9`
        * Implemented standard classification and regression metrics :pr:`7`
        * Added logistic regression, random forest, and XGBoost pipelines :pr:`7`
        * Implemented support for custom objectives :pr:`15`
        * Feature importance for pipelines :pr:`18`
        * Serialization for pipelines :pr:`19`
        * Allow fitting on objectives for optimal threshold :pr:`27`
        * Added detect label leakage :pr:`31`
        * Implemented callbacks :pr:`42`
        * Allow for multiclass classification :pr:`21`
        * Added support for additional objectives :pr:`79`
    * Fixes
        * Fixed feature selection in pipelines :pr:`13`
        * Made random_seed usage consistent :pr:`45`
    * Documentation Changes
        * Documentation Changes
        * Added docstrings :pr:`6`
        * Created notebooks for docs :pr:`6`
        * Initialized readthedocs EvalML :pr:`6`
        * Added favicon :pr:`38`
    * Testing Changes
        * Added testing for loading data :pr:`39`

**v0.2.0 Aug. 13, 2019**
    * Enhancements
        * Created fraud detection objective :pr:`4`

**v0.1.0 July. 31, 2019**
    * *First Release*
    * Enhancements
        * Added lead scoring objecitve :pr:`1`
        * Added basic classifier :pr:`1`
    * Documentation Changes
        * Initialized Sphinx for docs :pr:`1`<|MERGE_RESOLUTION|>--- conflicted
+++ resolved
@@ -20,11 +20,8 @@
         * Updated API docs to refer to target as "target" instead of "labels" for non-classification tasks and minor docs cleanup :pr:`1160`
         * Added Class Imbalance Data Check to `api_reference.rst` :pr:`1190` :pr:`1200`
         * Add pipeline properties to API reference :pr:`1209`
-<<<<<<< HEAD
         * Added install documentation for `libomp` in order to use LightGBM on Mac :pr:`1233`
-=======
         * Improved description of `max_iterations` in documentation :pr:`1212`
->>>>>>> 20f4bb33
     * Testing Changes
 
 .. warning::
