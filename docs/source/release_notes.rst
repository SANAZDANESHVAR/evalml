Release Notes
-------------

**Future Releases**
    * Enhancements
        * Split `fill_value` into `categorical_fill_value` and `numeric_fill_value` for Imputer :pr:`1019`
        * Added `explain_predictions` and `explain_predictions_best_worst` for explaining multiple predictions with SHAP :pr:`1016`
        * Added new LSA component for text featurization :pr:`1022`
    * Fixes
        * Updated TextFeaturizer component to no longer require an internet connection to run :pr:`1022`
        * Fixed non-deterministic element of TextFeaturizer transformations :pr:`1022`
    * Changes
<<<<<<< HEAD
        * Moved `all_components` and other component importers into runtime methods :pr:`1045`
=======
        * Updated references to data types to use datatype lists defined in `evalml.utils.gen_utils` :pr:`1039`
>>>>>>> 2cbb312e
    * Documentation Changes
        * Update setup.py URL to point to the github repo :pr:`1037`
    * Testing Changes


**v0.12.2 Aug. 6, 2020**
    * Enhancements
        * Add save/load method to components :pr:`1023`
        * Expose pickle `protocol` as optional arg to save/load :pr:`1023`
    * Fixes
    * Changes
        * Removed DeprecationWarning for SimpleImputer :pr:`1018`
    * Documentation Changes
        * Add note about version numbers to release process docs :pr:`1034`
    * Testing Changes
        * Test files are now included in the evalml package :pr:`1029`


**v0.12.0 Aug. 3, 2020**
    * Enhancements
        * Added string and categorical targets support for binary and multiclass pipelines and check for numeric targets for `DetectLabelLeakage` data check :pr:`932`
        * Added clear exception for regression pipelines if target datatype is string or categorical :pr:`960`
        * Added target column names and class labels in `predict` and `predict_proba` output for pipelines :pr:`951`
        * Added `_compute_shap_values` and `normalize_values` to `pipelines/explanations` module :pr:`958`
        * Added `explain_prediction` feature which explains single predictions with SHAP :pr:`974`
        * Added Imputer to allow different imputation strategies for numerical and categorical dtypes :pr:`991`
        * Added support for configuring logfile path using env var, and don't create logger if there are filesystem errors :pr:`975`
        * Updated catboost estimators' default parameters and automl hyperparameter ranges to speed up fit time :pr:`998`
    * Fixes
        * Fixed ReadtheDocs warning failure regarding embedded gif :pr:`943`
        * Removed incorrect parameter passed to pipeline classes in `_add_baseline_pipelines` :pr:`941`
        * Added universal error for calling `predict`, `predict_proba`, `transform`, and `feature_importances` before fitting :pr:`969`, :pr:`994`
        * Made `TextFeaturizer` component and pip dependencies `featuretools` and `nlp_primitives` optional :pr:`976`
        * Updated imputation strategy in automl to no longer limit impute strategy to `most_frequent` for all features if there are any categorical columns :pr:`991`
        * Fixed UnboundLocalError for`cv_pipeline` when automl search errors :pr:`996`
        * Fixed `Imputer` to reset dataframe index to preserve behavior expected from  `SimpleImputer` :pr:`1009`
    * Changes
        * Moved `get_estimators ` to `evalml.pipelines.components.utils` :pr:`934`
        * Modified Pipelines to raise `PipelineScoreError` when they encounter an error during scoring :pr:`936`
        * Moved `evalml.model_families.list_model_families` to `evalml.pipelines.components.allowed_model_families` :pr:`959`
        * Renamed `DateTimeFeaturization` to `DateTimeFeaturizer` :pr:`977`
        * Added check to stop search and raise an error if all pipelines in a batch return NaN scores :pr:`1015`
    * Documentation Changes
        * Update README.md :pr:`963`
        * Reworded message when errors are returned from data checks in search :pr:`982`
        * Added section on understanding model predictions with `explain_prediction` to User Guide :pr:`981`
        * Added a section to the user guide and api reference about how XGBoost and CatBoost are not fully supported. :pr:`992`
        * Added custom components section in user guide :pr:`993`
        * Update FAQ section formatting :pr:`997`
        * Update release process documentation :pr:`1003`
    * Testing Changes
        * Moved `predict_proba` and `predict` tests regarding string / categorical targets to `test_pipelines.py` :pr:`972`
        * Fix dependency update bot by updating python version to 3.7 to avoid frequent github version updates :pr:`1002`


.. warning::

    **Breaking Changes**
        * ``get_estimators`` has been moved to ``evalml.pipelines.components.utils`` (previously was under ``evalml.pipelines.utils``) :pr:`934`
        * Removed the ``raise_errors`` flag in AutoML search. All errors during pipeline evaluation will be caught and logged. :pr:`936`
        * ``evalml.model_families.list_model_families`` has been moved to `evalml.pipelines.components.allowed_model_families` :pr:`959`
        * ``TextFeaturizer``: the ``featuretools`` and ``nlp_primitives`` packages must be installed after installing evalml in order to use this component :pr:`976`
        * Renamed ``DateTimeFeaturization`` to ``DateTimeFeaturizer`` :pr:`977`


**v0.11.2 July 16, 2020**
    * Enhancements
        * Added `NoVarianceDataCheck` to `DefaultDataChecks` :pr:`893`
        * Added text processing and featurization component `TextFeaturizer` :pr:`913`, :pr:`924`
        * Added additional checks to InvalidTargetDataCheck to handle invalid target data types :pr:`929`
        * AutoMLSearch will now handle KeyboardInterrupt and prompt user for confirmation :pr:`915`
    * Fixes
        * Makes automl results a read-only property :pr:`919`
    * Changes
        * Deleted static pipelines and refactored tests involving static pipelines, removed `all_pipelines()` and `get_pipelines()` :pr:`904`
        * Moved `list_model_families` to `evalml.model_family.utils` :pr:`903`
        * Updated `all_pipelines`, `all_estimators`, `all_components` to use the same mechanism for dynamically generating their elements :pr:`898`
        * Rename `master` branch to `main` :pr:`918`
        * Add pypi release github action :pr:`923`
        * Updated AutoMLSearch.search stdout output and logging and removed tqdm progress bar :pr:`921`
        * Moved automl config checks previously in `search()` to init :pr:`933`
    * Documentation Changes
        * Reorganized and rewrote documentation :pr:`937`
        * Updated to use pydata sphinx theme :pr:`937`
        * Updated docs to use `release_notes` instead of `changelog` :pr:`942`
    * Testing Changes
        * Cleaned up fixture names and usages in tests :pr:`895`


.. warning::

    **Breaking Changes**
        * ``list_model_families`` has been moved to ``evalml.model_family.utils`` (previously was under ``evalml.pipelines.utils``) :pr:`903`
        * ``get_estimators`` has been moved to ``evalml.pipelines.components.utils`` (previously was under ``evalml.pipelines.utils``) :pr:`934`
        * Static pipeline definitions have been removed, but similar pipelines can still be constructed via creating an instance of PipelineBase :pr:`904`
        * ``all_pipelines()`` and ``get_pipelines()`` utility methods have been removed :pr:`904`


**v0.11.0 June 30, 2020**
    * Enhancements
        * Added multiclass support for ROC curve graphing :pr:`832`
        * Added preprocessing component to drop features whose percentage of NaN values exceeds a specified threshold :pr:`834`
        * Added data check to check for problematic target labels :pr:`814`
        * Added PerColumnImputer that allows imputation strategies per column :pr:`824`
        * Added transformer to drop specific columns :pr:`827`
        * Added support for `categories`, `handle_error`, and `drop` parameters in `OneHotEncoder` :pr:`830` :pr:`897`
        * Added preprocessing component to handle DateTime columns featurization :pr:`838`
        * Added ability to clone pipelines and components :pr:`842`
        * Define getter method for component `parameters` :pr:`847`
        * Added utility methods to calculate and graph permutation importances :pr:`860`, :pr:`880`
        * Added new utility functions necessary for generating dynamic preprocessing pipelines :pr:`852`
        * Added kwargs to all components :pr:`863`
        * Updated `AutoSearchBase` to use dynamically generated preprocessing pipelines :pr:`870`
        * Added SelectColumns transformer :pr:`873`
        * Added ability to evaluate additional pipelines for automl search :pr:`874`
        * Added `default_parameters` class property to components and pipelines :pr:`879`
        * Added better support for disabling data checks in automl search :pr:`892`
        * Added ability to save and load AutoML objects to file :pr:`888`
        * Updated `AutoSearchBase.get_pipelines` to return an untrained pipeline instance :pr:`876`
        * Saved learned binary classification thresholds in automl results cv data dict :pr:`876`
    * Fixes
        * Fixed bug where SimpleImputer cannot handle dropped columns :pr:`846`
        * Fixed bug where PerColumnImputer cannot handle dropped columns :pr:`855`
        * Enforce requirement that builtin components save all inputted values in their parameters dict :pr:`847`
        * Don't list base classes in `all_components` output :pr:`847`
        * Standardize all components to output pandas data structures, and accept either pandas or numpy :pr:`853`
        * Fixed rankings and full_rankings error when search has not been run :pr:`894`
    * Changes
        * Update `all_pipelines` and `all_components` to try initializing pipelines/components, and on failure exclude them :pr:`849`
        * Refactor `handle_components` to `handle_components_class`, standardize to `ComponentBase` subclass instead of instance :pr:`850`
        * Refactor "blacklist"/"whitelist" to "allow"/"exclude" lists :pr:`854`
        * Replaced `AutoClassificationSearch` and `AutoRegressionSearch` with `AutoMLSearch` :pr:`871`
        * Renamed feature_importances and permutation_importances methods to use singular names (feature_importance and permutation_importance) :pr:`883`
        * Updated `automl` default data splitter to train/validation split for large datasets :pr:`877`
        * Added open source license, update some repo metadata :pr:`887`
        * Removed dead code in `_get_preprocessing_components` :pr:`896`
    * Documentation Changes
        * Fix some typos and update the EvalML logo :pr:`872`
    * Testing Changes
        * Update the changelog check job to expect the new branching pattern for the deps update bot :pr:`836`
        * Check that all components output pandas datastructures, and can accept either pandas or numpy :pr:`853`
        * Replaced `AutoClassificationSearch` and `AutoRegressionSearch` with `AutoMLSearch` :pr:`871`


.. warning::

    **Breaking Changes**
        * Pipelines' static ``component_graph`` field must contain either ``ComponentBase`` subclasses or ``str``, instead of ``ComponentBase`` subclass instances :pr:`850`
        * Rename ``handle_component`` to ``handle_component_class``. Now standardizes to ``ComponentBase`` subclasses instead of ``ComponentBase`` subclass instances :pr:`850`
        * Renamed automl's ``cv`` argument to ``data_split`` :pr:`877`
        * Pipelines' and classifiers' ``feature_importances`` is renamed `feature_importance`, `graph_feature_importances` is renamed `graph_feature_importance` :pr:`883`
        * Passing ``data_checks=None`` to automl search will not perform any data checks as opposed to default checks. :pr:`892`
        * Pipelines to search for in AutoML are now determined automatically, rather than using the statically-defined pipeline classes. :pr:`870`
        * Updated ``AutoSearchBase.get_pipelines`` to return an untrained pipeline instance, instead of one which happened to be trained on the final cross-validation fold :pr:`876`


**v0.10.0 May 29, 2020**
    * Enhancements
        * Added baseline models for classification and regression, add functionality to calculate baseline models before searching in AutoML :pr:`746`
        * Port over highly-null guardrail as a data check and define `DefaultDataChecks` and `DisableDataChecks` classes :pr:`745`
        * Update `Tuner` classes to work directly with pipeline parameters dicts instead of flat parameter lists :pr:`779`
        * Add Elastic Net as a pipeline option :pr:`812`
        * Added new Pipeline option `ExtraTrees` :pr:`790`
        * Added precicion-recall curve metrics and plot for binary classification problems in `evalml.pipeline.graph_utils` :pr:`794`
        * Update the default automl algorithm to search in batches, starting with default parameters for each pipeline and iterating from there :pr:`793`
        * Added `AutoMLAlgorithm` class and `IterativeAlgorithm` impl, separated from `AutoSearchBase` :pr:`793`
    * Fixes
        * Update pipeline `score` to return `nan` score for any objective which throws an exception during scoring :pr:`787`
        * Fixed bug introduced in :pr:`787` where binary classification metrics requiring predicted probabilities error in scoring :pr:`798`
        * CatBoost and XGBoost classifiers and regressors can no longer have a learning rate of 0 :pr:`795`
    * Changes
        * Cleanup pipeline `score` code, and cleanup codecov :pr:`711`
        * Remove `pass` for abstract methods for codecov :pr:`730`
        * Added __str__ for AutoSearch object :pr:`675`
        * Add util methods to graph ROC and confusion matrix :pr:`720`
        * Refactor `AutoBase` to `AutoSearchBase` :pr:`758`
        * Updated AutoBase with `data_checks` parameter, removed previous `detect_label_leakage` parameter, and added functionality to run data checks before search in AutoML :pr:`765`
        * Updated our logger to use Python's logging utils :pr:`763`
        * Refactor most of `AutoSearchBase._do_iteration` impl into `AutoSearchBase._evaluate` :pr:`762`
        * Port over all guardrails to use the new DataCheck API :pr:`789`
        * Expanded `import_or_raise` to catch all exceptions :pr:`759`
        * Adds RMSE, MSLE, RMSLE as standard metrics :pr:`788`
        * Don't allow `Recall` to be used as an objective for AutoML :pr:`784`
        * Removed feature selection from pipelines :pr:`819`
        * Update default estimator parameters to make automl search faster and more accurate :pr:`793`
    * Documentation Changes
        * Add instructions to freeze `master` on `release.md` :pr:`726`
        * Update release instructions with more details :pr:`727` :pr:`733`
        * Add objective base classes to API reference :pr:`736`
        * Fix components API to match other modules :pr:`747`
    * Testing Changes
        * Delete codecov yml, use codecov.io's default :pr:`732`
        * Added unit tests for fraud cost, lead scoring, and standard metric objectives :pr:`741`
        * Update codecov client :pr:`782`
        * Updated AutoBase __str__ test to include no parameters case :pr:`783`
        * Added unit tests for `ExtraTrees` pipeline :pr:`790`
        * If codecov fails to upload, fail build :pr:`810`
        * Updated Python version of dependency action :pr:`816`
        * Update the dependency update bot to use a suffix when creating branches :pr:`817`

.. warning::

    **Breaking Changes**
        * The ``detect_label_leakage`` parameter for AutoML classes has been removed and replaced by a ``data_checks`` parameter :pr:`765`
        * Moved ROC and confusion matrix methods from ``evalml.pipeline.plot_utils`` to ``evalml.pipeline.graph_utils`` :pr:`720`
        * ``Tuner`` classes require a pipeline hyperparameter range dict as an init arg instead of a space definition :pr:`779`
        * ``Tuner.propose`` and ``Tuner.add`` work directly with pipeline parameters dicts instead of flat parameter lists :pr:`779`
        * ``PipelineBase.hyperparameters`` and ``custom_hyperparameters`` use pipeline parameters dict format instead of being represented as a flat list :pr:`779`
        * All guardrail functions previously under ``evalml.guardrails.utils`` will be removed and replaced by data checks :pr:`789`
        * `Recall` disallowed as an objective for AutoML :pr:`784`
        * ``AutoSearchBase`` parameter ``tuner`` has been renamed to ``tuner_class`` :pr:`793`
        * ``AutoSearchBase`` parameter ``possible_pipelines`` and ``possible_model_families`` have been renamed to ``allowed_pipelines`` and ``allowed_model_families`` :pr:`793`


**v0.9.0 Apr. 27, 2020**
    * Enhancements
        * Added accuracy as an standard objective :pr:`624`
        * Added verbose parameter to load_fraud :pr:`560`
        * Added Balanced Accuracy metric for binary, multiclass :pr:`612` :pr:`661`
        * Added XGBoost regressor and XGBoost regression pipeline :pr:`666`
        * Added Accuracy metric for multiclass :pr:`672`
        * Added objective name in `AutoBase.describe_pipeline` :pr:`686`
        * Added `DataCheck` and `DataChecks`, `Message` classes and relevant subclasses :pr:`739`
    * Fixes
        * Removed direct access to `cls.component_graph` :pr:`595`
        * Add testing files to .gitignore :pr:`625`
        * Remove circular dependencies from `Makefile` :pr:`637`
        * Add error case for `normalize_confusion_matrix()` :pr:`640`
        * Fixed XGBoostClassifier and XGBoostRegressor bug with feature names that contain [, ], or < :pr:`659`
        * Update make_pipeline_graph to not accidentally create empty file when testing if path is valid :pr:`649`
        * Fix pip installation warning about docsutils version, from boto dependency :pr:`664`
        * Removed zero division warning for F1/precision/recall metrics :pr:`671`
        * Fixed `summary` for pipelines without estimators :pr:`707`
    * Changes
        * Updated default objective for binary/multiseries classification to log loss :pr:`613`
        * Created classification and regression pipeline subclasses and removed objective as an attribute of pipeline classes :pr:`405`
        * Changed the output of `score` to return one dictionary :pr:`429`
        * Created binary and multiclass objective subclasses :pr:`504`
        * Updated objectives API :pr:`445`
        * Removed call to `get_plot_data` from AutoML :pr:`615`
        * Set `raise_error` to default to True for AutoML classes :pr:`638`
        * Remove unnecessary "u" prefixes on some unicode strings :pr:`641`
        * Changed one-hot encoder to return uint8 dtypes instead of ints :pr:`653`
        * Pipeline `_name` field changed to `custom_name` :pr:`650`
        * Removed `graphs.py` and moved methods into `PipelineBase` :pr:`657`, :pr:`665`
        * Remove s3fs as a dev dependency :pr:`664`
        * Changed requirements-parser to be a core dependency :pr:`673`
        * Replace `supported_problem_types` field on pipelines with `problem_type` attribute on base classes :pr:`678`
        * Changed AutoML to only show best results for a given pipeline template in `rankings`, added `full_rankings` property to show all :pr:`682`
        * Update `ModelFamily` values: don't list xgboost/catboost as classifiers now that we have regression pipelines for them :pr:`677`
        * Changed AutoML's `describe_pipeline` to get problem type from pipeline instead :pr:`685`
        * Standardize `import_or_raise` error messages :pr:`683`
        * Updated argument order of objectives to align with sklearn's :pr:`698`
        * Renamed `pipeline.feature_importance_graph` to `pipeline.graph_feature_importances` :pr:`700`
        * Moved ROC and confusion matrix methods to `evalml.pipelines.plot_utils` :pr:`704`
        * Renamed `MultiClassificationObjective` to `MulticlassClassificationObjective`, to align with pipeline naming scheme :pr:`715`
    * Documentation Changes
        * Fixed some sphinx warnings :pr:`593`
        * Fixed docstring for AutoClassificationSearch with correct command :pr:`599`
        * Limit readthedocs formats to pdf, not htmlzip and epub :pr:`594` :pr:`600`
        * Clean up objectives API documentation :pr:`605`
        * Fixed function on Exploring search results page :pr:`604`
        * Update release process doc :pr:`567`
        * AutoClassificationSearch and AutoRegressionSearch show inherited methods in API reference :pr:`651`
        * Fixed improperly formatted code in breaking changes for changelog :pr:`655`
        * Added configuration to treat Sphinx warnings as errors :pr:`660`
        * Removed separate plotting section for pipelines in API reference :pr:`657`, :pr:`665`
        * Have leads example notebook load S3 files using https, so we can delete s3fs dev dependency :pr:`664`
        * Categorized components in API reference and added descriptions for each category :pr:`663`
        * Fixed Sphinx warnings about BalancedAccuracy objective :pr:`669`
        * Updated API reference to include missing components and clean up pipeline docstrings :pr:`689`
        * Reorganize API ref, and clarify pipeline sub-titles :pr:`688`
        * Add and update preprocessing utils in API reference :pr:`687`
        * Added inheritance diagrams to API reference :pr:`695`
        * Documented which default objective AutoML optimizes for :pr:`699`
        * Create seperate install page :pr:`701`
        * Include more utils in API ref, like `import_or_raise` :pr:`704`
        * Add more color to pipeline documentation :pr:`705`
    * Testing Changes
        * Matched install commands of `check_latest_dependencies` test and it's GitHub action :pr:`578`
        * Added Github app to auto assign PR author as assignee :pr:`477`
        * Removed unneeded conda installation of xgboost in windows checkin tests :pr:`618`
        * Update graph tests to always use tmpfile dir :pr:`649`
        * Changelog checkin test workaround for release PRs: If 'future release' section is empty of PR refs, pass check :pr:`658`
        * Add changelog checkin test exception for `dep-update` branch :pr:`723`

.. warning::

    **Breaking Changes**

    * Pipelines will now no longer take an objective parameter during instantiation, and will no longer have an objective attribute.
    * ``fit()`` and ``predict()`` now use an optional ``objective`` parameter, which is only used in binary classification pipelines to fit for a specific objective.
    * ``score()`` will now use a required ``objectives`` parameter that is used to determine all the objectives to score on. This differs from the previous behavior, where the pipeline's objective was scored on regardless.
    * ``score()`` will now return one dictionary of all objective scores.
    * ``ROC`` and ``ConfusionMatrix`` plot methods via ``Auto(*).plot`` have been removed by :pr:`615` and are replaced by ``roc_curve`` and ``confusion_matrix`` in `evamlm.pipelines.plot_utils`` in :pr:`704`
    * ``normalize_confusion_matrix`` has been moved to ``evalml.pipelines.plot_utils`` :pr:`704`
    * Pipelines ``_name`` field changed to ``custom_name``
    * Pipelines ``supported_problem_types`` field is removed because it is no longer necessary :pr:`678`
    * Updated argument order of objectives' `objective_function` to align with sklearn :pr:`698`
    * `pipeline.feature_importance_graph` has been renamed to `pipeline.graph_feature_importances` in :pr:`700`
    * Removed unsupported ``MSLE`` objective :pr:`704`


**v0.8.0 Apr. 1, 2020**
    * Enhancements
        * Add normalization option and information to confusion matrix :pr:`484`
        * Add util function to drop rows with NaN values :pr:`487`
        * Renamed `PipelineBase.name` as `PipelineBase.summary` and redefined `PipelineBase.name` as class property :pr:`491`
        * Added access to parameters in Pipelines with `PipelineBase.parameters` (used to be return of `PipelineBase.describe`) :pr:`501`
        * Added `fill_value` parameter for SimpleImputer :pr:`509`
        * Added functionality to override component hyperparameters and made pipelines take hyperparemeters from components :pr:`516`
        * Allow numpy.random.RandomState for random_state parameters :pr:`556`
    * Fixes
        * Removed unused dependency `matplotlib`, and move `category_encoders` to test reqs :pr:`572`
    * Changes
        * Undo version cap in XGBoost placed in :pr:`402` and allowed all released of XGBoost :pr:`407`
        * Support pandas 1.0.0 :pr:`486`
        * Made all references to the logger static :pr:`503`
        * Refactored `model_type` parameter for components and pipelines to `model_family` :pr:`507`
        * Refactored `problem_types` for pipelines and components into `supported_problem_types` :pr:`515`
        * Moved `pipelines/utils.save_pipeline` and `pipelines/utils.load_pipeline` to `PipelineBase.save` and `PipelineBase.load` :pr:`526`
        * Limit number of categories encoded by OneHotEncoder :pr:`517`
    * Documentation Changes
        * Updated API reference to remove PipelinePlot and added moved PipelineBase plotting methods :pr:`483`
        * Add code style and github issue guides :pr:`463` :pr:`512`
        * Updated API reference for to surface class variables for pipelines and components :pr:`537`
        * Fixed README documentation link :pr:`535`
        * Unhid PR references in changelog :pr:`656`
    * Testing Changes
        * Added automated dependency check PR :pr:`482`, :pr:`505`
        * Updated automated dependency check comment :pr:`497`
        * Have build_docs job use python executor, so that env vars are set properly :pr:`547`
        * Added simple test to make sure OneHotEncoder's top_n works with large number of categories :pr:`552`
        * Run windows unit tests on PRs :pr:`557`


.. warning::

    **Breaking Changes**

    * ``AutoClassificationSearch`` and ``AutoRegressionSearch``'s ``model_types`` parameter has been refactored into ``allowed_model_families``
    * ``ModelTypes`` enum has been changed to ``ModelFamily``
    * Components and Pipelines now have a ``model_family`` field instead of ``model_type``
    * ``get_pipelines`` utility function now accepts ``model_families`` as an argument instead of ``model_types``
    * ``PipelineBase.name`` no longer returns structure of pipeline and has been replaced by ``PipelineBase.summary``
    * ``PipelineBase.problem_types`` and ``Estimator.problem_types`` has been renamed to ``supported_problem_types``
    * ``pipelines/utils.save_pipeline`` and ``pipelines/utils.load_pipeline`` moved to ``PipelineBase.save`` and ``PipelineBase.load``


**v0.7.0 Mar. 9, 2020**
    * Enhancements
        * Added emacs buffers to .gitignore :pr:`350`
        * Add CatBoost (gradient-boosted trees) classification and regression components and pipelines :pr:`247`
        * Added Tuner abstract base class :pr:`351`
        * Added n_jobs as parameter for AutoClassificationSearch and AutoRegressionSearch :pr:`403`
        * Changed colors of confusion matrix to shades of blue and updated axis order to match scikit-learn's :pr:`426`
        * Added PipelineBase graph and feature_importance_graph methods, moved from previous location :pr:`423`
        * Added support for python 3.8 :pr:`462`
    * Fixes
        * Fixed ROC and confusion matrix plots not being calculated if user passed own additional_objectives :pr:`276`
        * Fixed ReadtheDocs FileNotFoundError exception for fraud dataset :pr:`439`
    * Changes
        * Added n_estimators as a tunable parameter for XGBoost :pr:`307`
        * Remove unused parameter ObjectiveBase.fit_needs_proba :pr:`320`
        * Remove extraneous parameter component_type from all components :pr:`361`
        * Remove unused rankings.csv file :pr:`397`
        * Downloaded demo and test datasets so unit tests can run offline :pr:`408`
        * Remove `_needs_fitting` attribute from Components :pr:`398`
        * Changed plot.feature_importance to show only non-zero feature importances by default, added optional parameter to show all :pr:`413`
        * Refactored `PipelineBase` to take in parameter dictionary and moved pipeline metadata to class attribute :pr:`421`
        * Dropped support for Python 3.5 :pr:`438`
        * Removed unused `apply.py` file :pr:`449`
        * Clean up requirements.txt to remove unused deps :pr:`451`
        * Support installation without all required dependencies :pr:`459`
    * Documentation Changes
        * Update release.md with instructions to release to internal license key :pr:`354`
    * Testing Changes
        * Added tests for utils (and moved current utils to gen_utils) :pr:`297`
        * Moved XGBoost install into it's own separate step on Windows using Conda :pr:`313`
        * Rewind pandas version to before 1.0.0, to diagnose test failures for that version :pr:`325`
        * Added dependency update checkin test :pr:`324`
        * Rewind XGBoost version to before 1.0.0 to diagnose test failures for that version :pr:`402`
        * Update dependency check to use a whitelist :pr:`417`
        * Update unit test jobs to not install dev deps :pr:`455`

.. warning::

    **Breaking Changes**

    * Python 3.5 will not be actively supported.

**v0.6.0 Dec. 16, 2019**
    * Enhancements
        * Added ability to create a plot of feature importances :pr:`133`
        * Add early stopping to AutoML using patience and tolerance parameters :pr:`241`
        * Added ROC and confusion matrix metrics and plot for classification problems and introduce PipelineSearchPlots class :pr:`242`
        * Enhanced AutoML results with search order :pr:`260`
        * Added utility function to show system and environment information :pr:`300`
    * Fixes
        * Lower botocore requirement :pr:`235`
        * Fixed decision_function calculation for FraudCost objective :pr:`254`
        * Fixed return value of Recall metrics :pr:`264`
        * Components return `self` on fit :pr:`289`
    * Changes
        * Renamed automl classes to AutoRegressionSearch and AutoClassificationSearch :pr:`287`
        * Updating demo datasets to retain column names :pr:`223`
        * Moving pipeline visualization to PipelinePlots class :pr:`228`
        * Standarizing inputs as pd.Dataframe / pd.Series :pr:`130`
        * Enforcing that pipelines must have an estimator as last component :pr:`277`
        * Added ipywidgets as a dependency in requirements.txt :pr:`278`
        * Added Random and Grid Search Tuners :pr:`240`
    * Documentation Changes
        * Adding class properties to API reference :pr:`244`
        * Fix and filter FutureWarnings from scikit-learn :pr:`249`, :pr:`257`
        * Adding Linear Regression to API reference and cleaning up some Sphinx warnings :pr:`227`
    * Testing Changes
        * Added support for testing on Windows with CircleCI :pr:`226`
        * Added support for doctests :pr:`233`

.. warning::

    **Breaking Changes**

    * The ``fit()`` method for ``AutoClassifier`` and ``AutoRegressor`` has been renamed to ``search()``.
    * ``AutoClassifier`` has been renamed to ``AutoClassificationSearch``
    * ``AutoRegressor`` has been renamed to ``AutoRegressionSearch``
    * ``AutoClassificationSearch.results`` and ``AutoRegressionSearch.results`` now is a dictionary with ``pipeline_results`` and ``search_order`` keys. ``pipeline_results`` can be used to access a dictionary that is identical to the old ``.results`` dictionary. Whereas, ``search_order`` returns a list of the search order in terms of ``pipeline_id``.
    * Pipelines now require an estimator as the last component in ``component_list``. Slicing pipelines now throws an ``NotImplementedError`` to avoid returning pipelines without an estimator.

**v0.5.2 Nov. 18, 2019**
    * Enhancements
        * Adding basic pipeline structure visualization :pr:`211`
    * Documentation Changes
        * Added notebooks to build process :pr:`212`

**v0.5.1 Nov. 15, 2019**
    * Enhancements
        * Added basic outlier detection guardrail :pr:`151`
        * Added basic ID column guardrail :pr:`135`
        * Added support for unlimited pipelines with a max_time limit :pr:`70`
        * Updated .readthedocs.yaml to successfully build :pr:`188`
    * Fixes
        * Removed MSLE from default additional objectives :pr:`203`
        * Fixed random_state passed in pipelines :pr:`204`
        * Fixed slow down in RFRegressor :pr:`206`
    * Changes
        * Pulled information for describe_pipeline from pipeline's new describe method :pr:`190`
        * Refactored pipelines :pr:`108`
        * Removed guardrails from Auto(*) :pr:`202`, :pr:`208`
    * Documentation Changes
        * Updated documentation to show max_time enhancements :pr:`189`
        * Updated release instructions for RTD :pr:`193`
        * Added notebooks to build process :pr:`212`
        * Added contributing instructions :pr:`213`
        * Added new content :pr:`222`

**v0.5.0 Oct. 29, 2019**
    * Enhancements
        * Added basic one hot encoding :pr:`73`
        * Use enums for model_type :pr:`110`
        * Support for splitting regression datasets :pr:`112`
        * Auto-infer multiclass classification :pr:`99`
        * Added support for other units in max_time :pr:`125`
        * Detect highly null columns :pr:`121`
        * Added additional regression objectives :pr:`100`
        * Show an interactive iteration vs. score plot when using fit() :pr:`134`
    * Fixes
        * Reordered `describe_pipeline` :pr:`94`
        * Added type check for model_type :pr:`109`
        * Fixed `s` units when setting string max_time :pr:`132`
        * Fix objectives not appearing in API documentation :pr:`150`
    * Changes
        * Reorganized tests :pr:`93`
        * Moved logging to its own module :pr:`119`
        * Show progress bar history :pr:`111`
        * Using cloudpickle instead of pickle to allow unloading of custom objectives :pr:`113`
        * Removed render.py :pr:`154`
    * Documentation Changes
        * Update release instructions :pr:`140`
        * Include additional_objectives parameter :pr:`124`
        * Added Changelog :pr:`136`
    * Testing Changes
        * Code coverage :pr:`90`
        * Added CircleCI tests for other Python versions :pr:`104`
        * Added doc notebooks as tests :pr:`139`
        * Test metadata for CircleCI and 2 core parallelism :pr:`137`

**v0.4.1 Sep. 16, 2019**
    * Enhancements
        * Added AutoML for classification and regressor using Autobase and Skopt :pr:`7` :pr:`9`
        * Implemented standard classification and regression metrics :pr:`7`
        * Added logistic regression, random forest, and XGBoost pipelines :pr:`7`
        * Implemented support for custom objectives :pr:`15`
        * Feature importance for pipelines :pr:`18`
        * Serialization for pipelines :pr:`19`
        * Allow fitting on objectives for optimal threshold :pr:`27`
        * Added detect label leakage :pr:`31`
        * Implemented callbacks :pr:`42`
        * Allow for multiclass classification :pr:`21`
        * Added support for additional objectives :pr:`79`
    * Fixes
        * Fixed feature selection in pipelines :pr:`13`
        * Made random_seed usage consistent :pr:`45`
    * Documentation Changes
        * Documentation Changes
        * Added docstrings :pr:`6`
        * Created notebooks for docs :pr:`6`
        * Initialized readthedocs EvalML :pr:`6`
        * Added favicon :pr:`38`
    * Testing Changes
        * Added testing for loading data :pr:`39`

**v0.2.0 Aug. 13, 2019**
    * Enhancements
        * Created fraud detection objective :pr:`4`

**v0.1.0 July. 31, 2019**
    * *First Release*
    * Enhancements
        * Added lead scoring objecitve :pr:`1`
        * Added basic classifier :pr:`1`
    * Documentation Changes
        * Initialized Sphinx for docs :pr:`1`<|MERGE_RESOLUTION|>--- conflicted
+++ resolved
@@ -10,11 +10,8 @@
         * Updated TextFeaturizer component to no longer require an internet connection to run :pr:`1022`
         * Fixed non-deterministic element of TextFeaturizer transformations :pr:`1022`
     * Changes
-<<<<<<< HEAD
+        * Updated references to data types to use datatype lists defined in `evalml.utils.gen_utils` :pr:`1039`
         * Moved `all_components` and other component importers into runtime methods :pr:`1045`
-=======
-        * Updated references to data types to use datatype lists defined in `evalml.utils.gen_utils` :pr:`1039`
->>>>>>> 2cbb312e
     * Documentation Changes
         * Update setup.py URL to point to the github repo :pr:`1037`
     * Testing Changes
