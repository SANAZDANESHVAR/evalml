.. _changelog:

Changelog
---------
**Future Releases**
    * Enhancements
        * Add normalization option and information to confusion matrix :pr:`484`
        * Add util function to drop rows with NaN values :pr:`487`
        * Renamed `PipelineBase.name` as `PipelineBase.summary` and redefined `PipelineBase.name` as class property :pr:`491`
        * Added access to parameters in Pipelines with `PipelineBase.parameters` (used to be return of `PipelineBase.describe`) :pr:`501`
        * Added `fill_value` parameter for SimpleImputer :pr:`509`    
        * Added functionality to override component hyperparemeters and made pipelines take hyperparemeters from components :pr:`516`
    * Fixes
    * Changes
        * Undo version cap in XGBoost placed in :pr:`402` and allowed all released of XGBoost :pr:`407`
        * Support pandas 1.0.0 :pr:`486`
        * Changed the output of `score` to return one dictionary :pr:`429`
        * Created classification and regression pipeline subclasses and removed objective as an attribute of pipeline classes :pr:`405`
        * Created binary and multiclass objective subclasses :pr:`504`
        * Made all references to the logger static :pr:`503`
        * Refactored `model_type` parameter for components and pipelines to `model_family` :pr:`507`
        * Refactored `problem_types` for pipelines and components into `supported_problem_types` :pr:`515`
        * Moved `pipelines/utils.save_pipeline` and `pipelines/utils.load_pipeline` to `PipelineBase.save` and `PipelineBase.load` :pr:`526`
<<<<<<< HEAD
        * Updated objectives API :pr:`445`
=======
        * Limit number of categories encoded by OneHotEncoder :pr:`517`
>>>>>>> 4cfa276d
    * Documentation Changes
        * Updated API reference to remove PipelinePlot and added moved PipelineBase plotting methods :pr:`483`
        * Add code style and github issue guides :pr:`463` :pr:`512`
    * Testing Changes
        * Added automated dependency check PR :pr:`482`, :pr:`505`
        * Updated automated dependency check comment :pr:`497`


.. warning::

    **Breaking Changes**

.. warning::

    **Breaking Changes**

    * Pipelines will now no longer take an objective parameter during instantiation, and will no longer have an objective attribute.
    * ``fit()`` and ``predict()`` now use an optional ``objective`` parameter, which is only used in binary classification pipelines to fit for a specific objective.
    * ``score()`` will now use a required ``objectives`` parameter that is used to determine all the objectives to score on. This differs from the previous behavior, where the pipeline's objective was scored on regardless.
    * ``score()`` will now return one dictionary of all objective scores.
    * `AutoClassificationSearch` and `AutoRegressionSearch`'s `model_types` parameter has been refactored into `allowed_model_families`
    * `ModelTypes` enum has been changed to `ModelFamily`
    * Components and Pipelines now have a `model_family` field instead of `model_type`
    * `get_pipelines` utility function now accepts `model_families` as an argument instead of `model_types`
    * `PipelineBase.name` no longer returns structure of pipeline and has been replaced by `PipelineBase.summary`
    * `PipelineBase.problem_types` and `Estimator.problem_types` has been renamed to `supported_problem_types`
    * `pipelines/utils.save_pipeline` and `pipelines/utils.load_pipeline` moved to `PipelineBase.save` and `PipelineBase.load`
    

**v0.7.0 Mar. 9, 2020**
    * Enhancements
        * Added emacs buffers to .gitignore :pr:`350`
        * Add CatBoost (gradient-boosted trees) classification and regression components and pipelines :pr:`247`
        * Added Tuner abstract base class :pr:`351`
        * Added n_jobs as parameter for AutoClassificationSearch and AutoRegressionSearch :pr:`403`
        * Changed colors of confusion matrix to shades of blue and updated axis order to match scikit-learn's :pr:`426`
        * Added PipelineBase graph and feature_importance_graph methods, moved from previous location :pr:`423`
        * Added support for python 3.8 :pr:`462`
    * Fixes
        * Fixed ROC and confusion matrix plots not being calculated if user passed own additional_objectives :pr:`276`
        * Fixed ReadtheDocs FileNotFoundError exception for fraud dataset :pr:`439`
    * Changes
        * Added n_estimators as a tunable parameter for XGBoost :pr:`307`
        * Remove unused parameter ObjectiveBase.fit_needs_proba :pr:`320`
        * Remove extraneous parameter component_type from all components :pr:`361`
        * Remove unused rankings.csv file :pr:`397`
        * Downloaded demo and test datasets so unit tests can run offline :pr:`408`
        * Remove `_needs_fitting` attribute from Components :pr:`398`
        * Changed plot.feature_importance to show only non-zero feature importances by default, added optional parameter to show all :pr:`413`
        * Refactored `PipelineBase` to take in parameter dictionary and moved pipeline metadata to class attribute :pr:`421`
        * Dropped support for Python 3.5 :pr:`438`
        * Removed unused `apply.py` file :pr:`449`
        * Clean up requirements.txt to remove unused deps :pr:`451`
        * Support installation without all required dependencies :pr:`459`
    * Documentation Changes
        * Update release.md with instructions to release to internal license key :pr:`354`
    * Testing Changes
        * Added tests for utils (and moved current utils to gen_utils) :pr:`297`
        * Moved XGBoost install into it's own separate step on Windows using Conda :pr:`313`
        * Rewind pandas version to before 1.0.0, to diagnose test failures for that version :pr:`325`
        * Added dependency update checkin test :pr:`324`
        * Rewind XGBoost version to before 1.0.0 to diagnose test failures for that version :pr:`402`
        * Update dependency check to use a whitelist :pr:`417`
        * Update unit test jobs to not install dev deps :pr:`455`

.. warning::

    **Breaking Changes**

    * Python 3.5 will not be actively supported.


**v0.6.0 Dec. 16, 2019**
    * Enhancements
        * Added ability to create a plot of feature importances :pr:`133`
        * Add early stopping to AutoML using patience and tolerance parameters :pr:`241`
        * Added ROC and confusion matrix metrics and plot for classification problems and introduce PipelineSearchPlots class :pr:`242`
        * Enhanced AutoML results with search order :pr:`260`
    * Fixes
        * Lower botocore requirement :pr:`235`
        * Fixed decision_function calculation for FraudCost objective :pr:`254`
        * Fixed return value of Recall metrics :pr:`264`
        * Components return `self` on fit :pr:`289`
    * Changes
        * Renamed automl classes to AutoRegressionSearch and AutoClassificationSearch :pr:`287`
        * Updating demo datasets to retain column names :pr:`223`
        * Moving pipeline visualization to PipelinePlots class :pr:`228`
        * Standarizing inputs as pd.Dataframe / pd.Series :pr:`130`
        * Enforcing that pipelines must have an estimator as last component :pr:`277`
        * Added ipywidgets as a dependency in requirements.txt :pr:`278`
        * Added Random and Grid Search Tuners :pr:`240`
    * Documentation Changes
        * Adding class properties to API reference :pr:`244`
        * Fix and filter FutureWarnings from scikit-learn :pr:`249`, :pr:`257`
        * Adding Linear Regression to API reference and cleaning up some Sphinx warnings :pr:`227`
    * Testing Changes
        * Added support for testing on Windows with CircleCI :pr:`226`
        * Added support for doctests :pr:`233`

.. warning::

    **Breaking Changes**

    * The ``fit()`` method for ``AutoClassifier`` and ``AutoRegressor`` has been renamed to ``search()``.
    * ``AutoClassifier`` has been renamed to ``AutoClassificationSearch``
    * ``AutoRegressor`` has been renamed to ``AutoRegressionSearch``
    * ``AutoClassificationSearch.results`` and ``AutoRegressionSearch.results`` now is a dictionary with ``pipeline_results`` and ``search_order`` keys. ``pipeline_results`` can be used to access a dictionary that is identical to the old ``.results`` dictionary. Whereas,``search_order`` returns a list of the search order in terms of pipeline id.
    * Pipelines now require an estimator as the last component in `component_list`. Slicing pipelines now throws an NotImplementedError to avoid returning Pipelines without an estimator.

**v0.5.2 Nov. 18, 2019**
    * Enhancements
        * Adding basic pipeline structure visualization :pr:`211`
    * Documentation Changes
        * Added notebooks to build process :pr:`212`

**v0.5.1 Nov. 15, 2019**
    * Enhancements
        * Added basic outlier detection guardrail :pr:`151`
        * Added basic ID column guardrail :pr:`135`
        * Added support for unlimited pipelines with a max_time limit :pr:`70`
        * Updated .readthedocs.yaml to successfully build :pr:`188`
    * Fixes
        * Removed MSLE from default additional objectives :pr:`203`
        * Fixed random_state passed in pipelines :pr:`204`
        * Fixed slow down in RFRegressor :pr:`206`
    * Changes
        * Pulled information for describe_pipeline from pipeline's new describe method :pr:`190`
        * Refactored pipelines :pr:`108`
        * Removed guardrails from Auto(*) :pr:`202`, :pr:`208`
    * Documentation Changes
        * Updated documentation to show max_time enhancements :pr:`189`
        * Updated release instructions for RTD :pr:`193`
        * Added notebooks to build process :pr:`212`
        * Added contributing instructions :pr:`213`
        * Added new content :pr:`222`

**v0.5.0 Oct. 29, 2019**
    * Enhancements
        * Added basic one hot encoding :pr:`73`
        * Use enums for model_type :pr:`110`
        * Support for splitting regression datasets :pr:`112`
        * Auto-infer multiclass classification :pr:`99`
        * Added support for other units in max_time :pr:`125`
        * Detect highly null columns :pr:`121`
        * Added additional regression objectives :pr:`100`
        * Show an interactive iteration vs. score plot when using fit() :pr:`134`
    * Fixes
        * Reordered `describe_pipeline` :pr:`94`
        * Added type check for model_type :pr:`109`
        * Fixed `s` units when setting string max_time :pr:`132`
        * Fix objectives not appearing in API documentation :pr:`150`
    * Changes
        * Reorganized tests :pr:`93`
        * Moved logging to its own module :pr:`119`
        * Show progress bar history :pr:`111`
        * Using cloudpickle instead of pickle to allow unloading of custom objectives :pr:`113`
        * Removed render.py :pr:`154`
    * Documentation Changes
        * Update release instructions :pr:`140`
        * Include additional_objectives parameter :pr:`124`
        * Added Changelog :pr:`136`
    * Testing Changes
        * Code coverage :pr:`90`
        * Added CircleCI tests for other Python versions :pr:`104`
        * Added doc notebooks as tests :pr:`139`
        * Test metadata for CircleCI and 2 core parallelism :pr:`137`

**v0.4.1 Sep. 16, 2019**
    * Enhancements
        * Added AutoML for classification and regressor using Autobase and Skopt :pr:`7` :pr:`9`
        * Implemented standard classification and regression metrics :pr:`7`
        * Added logistic regression, random forest, and XGBoost pipelines :pr:`7`
        * Implemented support for custom objectives :pr:`15`
        * Feature importance for pipelines :pr:`18`
        * Serialization for pipelines :pr:`19`
        * Allow fitting on objectives for optimal threshold :pr:`27`
        * Added detect label leakage :pr:`31`
        * Implemented callbacks :pr:`42`
        * Allow for multiclass classification :pr:`21`
        * Added support for additional objectives :pr:`79`
    * Fixes
        * Fixed feature selection in pipelines :pr:`13`
        * Made random_seed usage consistent :pr:`45`
    * Documentation Changes
        * Documentation Changes
        * Added docstrings :pr:`6`
        * Created notebooks for docs :pr:`6`
        * Initialized readthedocs EvalML :pr:`6`
        * Added favicon :pr:`38`
    * Testing Changes
        * Added testing for loading data :pr:`39`

**v0.2.0 Aug. 13, 2019**
    * Enhancements
        * Created fraud detection objective :pr:`4`

**v0.1.0 July. 31, 2019**
    * *First Release*
    * Enhancements
        * Added lead scoring objecitve :pr:`1`
        * Added basic classifier :pr:`1`
    * Documentation Changes
        * Initialized Sphinx for docs :pr:`1`<|MERGE_RESOLUTION|>--- conflicted
+++ resolved
@@ -21,11 +21,8 @@
         * Refactored `model_type` parameter for components and pipelines to `model_family` :pr:`507`
         * Refactored `problem_types` for pipelines and components into `supported_problem_types` :pr:`515`
         * Moved `pipelines/utils.save_pipeline` and `pipelines/utils.load_pipeline` to `PipelineBase.save` and `PipelineBase.load` :pr:`526`
-<<<<<<< HEAD
         * Updated objectives API :pr:`445`
-=======
         * Limit number of categories encoded by OneHotEncoder :pr:`517`
->>>>>>> 4cfa276d
     * Documentation Changes
         * Updated API reference to remove PipelinePlot and added moved PipelineBase plotting methods :pr:`483`
         * Add code style and github issue guides :pr:`463` :pr:`512`
