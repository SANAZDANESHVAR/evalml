.. _changelog:

Changelog
---------
**Future Releases**
    * Enhancements
<<<<<<< HEAD
        * Added ROC charts for binary classification :pr:`169`
=======
        * Added basic outlier detection guardrail :pr:`151`
>>>>>>> a9d079d6
        * Added basic ID column guardrail :pr:`135`
        * Added support for unlimited pipelines with a max_time limit :pr:`70`
        * Updating .readthedocs.yaml to successfully build :pr:`188`
    * Fixes
    * Changes
        * Refactoring pipelines :pr:`108`
    * Documentation Changes
    * Testing Changes

**v0.5.0 Oct. 29, 2019**
    * Enhancements
        * Added basic one hot encoding :pr:`73`
        * Use enums for model_type :pr:`110`
        * Support for splitting regression datasets :pr:`112`
        * Auto-infer multiclass classification :pr:`99`
        * Added support for other units in max_time :pr:`125`
        * Detect highly null columns :pr:`121`
        * Added additional regression objectives :pr:`100`
    * Fixes
        * Reordered `describe_pipeline` :pr:`94`
        * Added type check for model_type :pr:`109`
        * Fixed `s` units when setting string max_time :pr:`132`
        * Fix objectives not appearing in API documentation :pr:`150`
    * Changes
        * Reorganized tests :pr:`93`
        * Moved logging to its own module :pr:`119`
        * Show progress bar history :pr:`111`
        * Using cloudpickle instead of pickle to allow unloading of custom objectives :pr:`113`
        * Removed render.py :pr:`154`
    * Documentation Changes
        * Update release instructions :pr:`140`
        * Include additional_objectives parameter :pr:`124`
        * Added Changelog :pr:`136`
    * Testing Changes
        * Code coverage :pr:`90`
        * Added CircleCI tests for other Python versions :pr:`104`
        * Added doc notebooks as tests :pr:`139`
        * Test metadata for CircleCI and 2 core parallelism :pr:`137`

**v0.4.1 Sep. 16, 2019**
    * Enhancements
        * Added AutoML for classification and regressor using Autobase and Skopt :pr:`7` :pr:`9`
        * Implemented standard classification and regression metrics :pr:`7`
        * Added logistic regression, random forest, and XGBoost pipelines :pr:`7`
        * Implemented support for custom objectives :pr:`15`
        * Feature importance for pipelines :pr:`18`
        * Serialization for pipelines :pr:`19`
        * Allow fitting on objectives for optimal threshold :pr:`27`
        * Added detect label leakage :pr:`31`
        * Implemented callbacks :pr:`42`
        * Allow for multiclass classification :pr:`21`
        * Added support for additional objectives :pr:`79`
    * Fixes
        * Fixed feature selection in pipelines :pr:`13`
        * Made random_seed usage consistent :pr:`45`
    * Documentation Changes
        * Documentation Changes
        * Added docstrings :pr:`6`
        * Created notebooks for docs :pr:`6`
        * Initialized readthedocs EvalML :pr:`6`
        * Added favicon :pr:`38`
    * Testing Changes
        * Added testing for loading data :pr:`39`

**v0.2.0 Aug. 13, 2019**
    * Enhancements
        * Created fraud detection objective :pr:`4`

**v0.1.0 July. 31, 2019**
    * *First Release*
    * Enhancements
        * Added lead scoring objecitve :pr:`1`
        * Added basic classifier :pr:`1`
    * Documentation Changes
        * Initialized Sphinx for docs :pr:`1`<|MERGE_RESOLUTION|>--- conflicted
+++ resolved
@@ -4,11 +4,8 @@
 ---------
 **Future Releases**
     * Enhancements
-<<<<<<< HEAD
         * Added ROC charts for binary classification :pr:`169`
-=======
         * Added basic outlier detection guardrail :pr:`151`
->>>>>>> a9d079d6
         * Added basic ID column guardrail :pr:`135`
         * Added support for unlimited pipelines with a max_time limit :pr:`70`
         * Updating .readthedocs.yaml to successfully build :pr:`188`
