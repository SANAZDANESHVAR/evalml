--- conflicted
+++ resolved
@@ -34,11 +34,7 @@
                     'C': 0.5,
                 }
             }
-<<<<<<< HEAD
-            pipeline = LogisticRegressionBinaryPipeline(parameters=parameters)
-=======
-            pipeline = LogisticRegressionPipeline(objective=objective, parameters=parameters, random_state=0)
->>>>>>> 806aa435
+            pipeline = LogisticRegressionPipeline(parameters=parameters, random_state=0)
             cv = StratifiedKFold(n_splits=5, random_state=0)
             plot_data = []
             for train, test in cv.split(X, y):
@@ -121,11 +117,7 @@
                     'C': 0.5,
                 }
             }
-<<<<<<< HEAD
-            pipeline = LogisticRegressionBinaryPipeline(parameters=parameters)
-=======
-            pipeline = LogisticRegressionPipeline(objective=objective, parameters=parameters, random_state=0)
->>>>>>> 806aa435
+            pipeline = LogisticRegressionPipeline(parameters=parameters, random_state=0)
             cv = StratifiedKFold(n_splits=5, random_state=0)
             plot_data = []
             for train, test in cv.split(X, y):
