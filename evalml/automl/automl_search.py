import copy
import time
<<<<<<< HEAD
from collections import OrderedDict
=======
import warnings
from collections import OrderedDict, defaultdict
>>>>>>> 6fba86a0

import cloudpickle
import numpy as np
import pandas as pd
from sklearn.model_selection import (
    BaseCrossValidator,
    KFold,
    StratifiedKFold,
    train_test_split
)

from .pipeline_search_plots import PipelineSearchPlots

from evalml.automl.automl_algorithm import IterativeAlgorithm
from evalml.automl.data_splitters import TrainingValidationSplit
from evalml.automl.utils import get_default_primary_search_objective
from evalml.data_checks import (
    AutoMLDataChecks,
    DataChecks,
    DefaultDataChecks,
    EmptyDataChecks,
    HighVarianceCVDataCheck
)
from evalml.data_checks.data_check_message_type import DataCheckMessageType
from evalml.exceptions import (
    AutoMLSearchException,
    PipelineNotFoundError,
    PipelineScoreError
)
from evalml.objectives import (
    get_all_objective_names,
    get_core_objectives,
    get_non_core_objectives,
    get_objective
)
from evalml.pipelines import (
    BinaryClassificationPipeline,
    MeanBaselineRegressionPipeline,
    ModeBaselineBinaryPipeline,
    ModeBaselineMulticlassPipeline
)
from evalml.pipelines.components.utils import get_estimators
from evalml.pipelines.utils import make_pipeline
from evalml.problem_types import ProblemTypes, handle_problem_types
from evalml.tuners import SKOptTuner
from evalml.utils import convert_to_seconds, get_random_state
from evalml.utils.logger import (
    get_logger,
    log_subtitle,
    log_title,
    time_elapsed,
    update_pipeline
)

logger = get_logger(__file__)


class AutoMLSearch:
    """Automated Pipeline search."""
    _MAX_NAME_LEN = 40
    _LARGE_DATA_ROW_THRESHOLD = int(1e5)
    _LARGE_DATA_PERCENT_VALIDATION = 0.75

    # Necessary for "Plotting" documentation, since Sphinx does not work well with instance attributes.
    plot = PipelineSearchPlots

    def __init__(self,
                 problem_type=None,
                 objective='auto',
                 max_pipelines=None,
                 max_iterations=None,
                 max_time=None,
                 patience=None,
                 tolerance=None,
                 data_split=None,
                 allowed_pipelines=None,
                 allowed_model_families=None,
                 start_iteration_callback=None,
                 add_result_callback=None,
                 additional_objectives=None,
                 random_state=0,
                 n_jobs=-1,
                 tuner_class=None,
                 verbose=True,
                 optimize_thresholds=False,
                 _max_batches=None):
        """Automated pipeline search

        Arguments:
            problem_type (str or ProblemTypes): Choice of 'regression', 'binary', or 'multiclass', depending on the desired problem type.

            objective (str, ObjectiveBase): The objective to optimize for. Used to propose and rank pipelines, but not for optimizing each pipeline during fit-time.
                When set to 'auto', chooses:

                - LogLossBinary for binary classification problems,
                - LogLossMulticlass for multiclass classification problems, and
                - R2 for regression problems.

            max_pipelines (int): Will be deprecated in the next release. Maximum number of pipelines to search. If max_pipelines and
                max_time is not set, then max_pipelines will default to max_pipelines of 5.

            max_iterations (int): Maximum number of iterations to search. If max_iterations and
                max_time is not set, then max_iterations will default to max_iterations of 5.

            max_time (int, str): Maximum time to search for pipelines.
                This will not start a new pipeline search after the duration
                has elapsed. If it is an integer, then the time will be in seconds.
                For strings, time can be specified as seconds, minutes, or hours.

            patience (int): Number of iterations without improvement to stop search early. Must be positive.
                If None, early stopping is disabled. Defaults to None.

            tolerance (float): Minimum percentage difference to qualify as score improvement for early stopping.
                Only applicable if patience is not None. Defaults to None.

            allowed_pipelines (list(class)): A list of PipelineBase subclasses indicating the pipelines allowed in the search.
                The default of None indicates all pipelines for this problem type are allowed. Setting this field will cause
                allowed_model_families to be ignored.

            allowed_model_families (list(str, ModelFamily)): The model families to search. The default of None searches over all
                model families. Run evalml.pipelines.components.utils.allowed_model_families("binary") to see options. Change `binary`
                to `multiclass` or `regression` depending on the problem type. Note that if allowed_pipelines is provided,
                this parameter will be ignored.

            data_split (sklearn.model_selection.BaseCrossValidator): data splitting method to use. Defaults to StratifiedKFold.

            tuner_class: the tuner class to use. Defaults to scikit-optimize tuner

            start_iteration_callback (callable): function called before each pipeline training iteration.
                Passed three parameters: pipeline_class, parameters, and the AutoMLSearch object.

            add_result_callback (callable): function called after each pipeline training iteration.
                Passed three parameters: A dictionary containing the training results for the new pipeline, an untrained_pipeline containing the parameters used during training, and the AutoMLSearch object.

            additional_objectives (list): Custom set of objectives to score on.
                Will override default objectives for problem type if not empty.

            random_state (int, np.random.RandomState): The random seed/state. Defaults to 0.

            n_jobs (int or None): Non-negative integer describing level of parallelism used for pipelines.
                None and 1 are equivalent. If set to -1, all CPUs are used. For n_jobs below -1, (n_cpus + 1 + n_jobs) are used.

            verbose (boolean): If True, turn verbosity on. Defaults to True

            _max_batches (int): The maximum number of batches of pipelines to search. Parameters max_time, and
                max_iterations have precedence over stopping the search.
        """
        try:
            self.problem_type = handle_problem_types(problem_type)
        except ValueError:
            raise ValueError('choose one of (binary, multiclass, regression) as problem_type')

        self.tuner_class = tuner_class or SKOptTuner
        self.start_iteration_callback = start_iteration_callback
        self.add_result_callback = add_result_callback
        self.data_split = data_split
        self.verbose = verbose
        self.optimize_thresholds = optimize_thresholds
        if objective == 'auto':
            objective = get_default_primary_search_objective(self.problem_type.value)
        objective = get_objective(objective, return_instance=False)
        self.objective = self._validate_objective(objective)
        if self.data_split is not None and not issubclass(self.data_split.__class__, BaseCrossValidator):
            raise ValueError("Not a valid data splitter")
        if self.problem_type != self.objective.problem_type:
            raise ValueError("Given objective {} is not compatible with a {} problem.".format(self.objective.name, self.problem_type.value))
        if additional_objectives is None:
            additional_objectives = get_core_objectives(self.problem_type)
            # if our main objective is part of default set of objectives for problem_type, remove it
            existing_main_objective = next((obj for obj in additional_objectives if obj.name == self.objective.name), None)
            if existing_main_objective is not None:
                additional_objectives.remove(existing_main_objective)
        else:
            additional_objectives = [get_objective(o) for o in additional_objectives]
        additional_objectives = [self._validate_objective(obj) for obj in additional_objectives]
        self.additional_objectives = additional_objectives

        if max_time is None or isinstance(max_time, (int, float)):
            self.max_time = max_time
        elif isinstance(max_time, str):
            self.max_time = convert_to_seconds(max_time)
        else:
            raise TypeError("max_time must be a float, int, or string. Received a {}.".format(type(max_time)))

        if max_pipelines:
            if not max_iterations:
                max_iterations = max_pipelines
            logger.warning("`max_pipelines` will be deprecated in the next release. Use `max_iterations` instead.")

        self.max_iterations = max_iterations
        if not self.max_iterations and not self.max_time and not _max_batches:
            self.max_iterations = 5
            logger.info("Using default limit of max_iterations=5.\n")

        if patience and (not isinstance(patience, int) or patience < 0):
            raise ValueError("patience value must be a positive integer. Received {} instead".format(patience))

        if tolerance and (tolerance > 1.0 or tolerance < 0.0):
            raise ValueError("tolerance value must be a float between 0.0 and 1.0 inclusive. Received {} instead".format(tolerance))

        self.patience = patience
        self.tolerance = tolerance or 0.0
        self._results = {
            'pipeline_results': {},
            'search_order': []
        }
        self.random_state = get_random_state(random_state)
        self.n_jobs = n_jobs

        self.plot = None
        try:
            self.plot = PipelineSearchPlots(self)
        except ImportError:
            logger.warning("Unable to import plotly; skipping pipeline search plotting\n")

        self._data_check_results = None

        self.allowed_pipelines = allowed_pipelines
        self.allowed_model_families = allowed_model_families
        self._automl_algorithm = None
        self._start = None
        self._baseline_cv_scores = {}

        if _max_batches is not None and _max_batches <= 0:
            raise ValueError(f"Parameter max batches must be None or non-negative. Received {_max_batches}.")
        self._max_batches = _max_batches
        # This is the default value for IterativeAlgorithm - setting this explicitly makes sure that
        # the behavior of max_batches does not break if IterativeAlgorithm is changed.
        self._pipelines_per_batch = 5

        self._validate_problem_type()

    def _validate_objective(self, objective):
        non_core_objectives = get_non_core_objectives()
        if isinstance(objective, type):
            if objective in non_core_objectives:
                raise ValueError(f"{objective.name.lower()} is not allowed in AutoML! "
                                 "Use evalml.objectives.utils.get_core_objective_names()"
                                 "to get all objective names allowed in automl.")
            return objective()
        return objective

    @property
    def data_check_results(self):
        return self._data_check_results

    def __str__(self):
        def _print_list(obj_list):
            lines = sorted(['\t{}'.format(o.name) for o in obj_list])
            return '\n'.join(lines)

        def _get_funct_name(function):
            if callable(function):
                return function.__name__
            else:
                return None

        search_desc = (
            f"{handle_problem_types(self.problem_type).name} Search\n\n"
            f"Parameters: \n{'='*20}\n"
            f"Objective: {get_objective(self.objective).name}\n"
            f"Max Time: {self.max_time}\n"
            f"Max Iterations: {self.max_iterations}\n"
            f"Allowed Pipelines: \n{_print_list(self.allowed_pipelines or [])}\n"
            f"Patience: {self.patience}\n"
            f"Tolerance: {self.tolerance}\n"
            f"Data Splitting: {self.data_split}\n"
            f"Tuner: {self.tuner_class.__name__}\n"
            f"Start Iteration Callback: {_get_funct_name(self.start_iteration_callback)}\n"
            f"Add Result Callback: {_get_funct_name(self.add_result_callback)}\n"
            f"Additional Objectives: {_print_list(self.additional_objectives or [])}\n"
            f"Random State: {self.random_state}\n"
            f"n_jobs: {self.n_jobs}\n"
            f"Verbose: {self.verbose}\n"
            f"Optimize Thresholds: {self.optimize_thresholds}\n"
        )

        rankings_desc = ""
        if not self.rankings.empty:
            rankings_str = self.rankings.drop(['parameters'], axis='columns').to_string()
            rankings_desc = f"\nSearch Results: \n{'='*20}\n{rankings_str}"

        return search_desc + rankings_desc

    def _validate_data_checks(self, data_checks):
        """Validate data_checks parameter.

        Arguments:
            data_checks (DataChecks, list(Datacheck), str, None): Input to validate. If not of the right type,
                raise an exception.

        Returns:
            An instance of DataChecks used to perform checks before search.
        """
        if isinstance(data_checks, DataChecks):
            return data_checks
        elif isinstance(data_checks, list):
            return AutoMLDataChecks(data_checks)
        elif isinstance(data_checks, str):
            if data_checks == "auto":
                return DefaultDataChecks(problem_type=self.problem_type)
            elif data_checks == "disabled":
                return EmptyDataChecks()
            else:
                raise ValueError("If data_checks is a string, it must be either 'auto' or 'disabled'. "
                                 f"Received '{data_checks}'.")
        elif data_checks is None:
            return EmptyDataChecks()
        else:
            return DataChecks(data_checks)

    def _handle_keyboard_interrupt(self, pipeline, current_batch_pipelines):
        """Presents a prompt to the user asking if they want to stop the search.

        Arguments:
            pipeline (PipelineBase): Current pipeline in the search.
            current_batch_pipelines (list): Other pipelines in the batch.

        Returns:
            list: Next pipelines to search in the batch. If the user decides to stop the search,
                an empty list will be returned.
        """
        leading_char = "\n"
        start_of_loop = time.time()
        while True:
            choice = input(leading_char + "Do you really want to exit search (y/n)? ").strip().lower()
            if choice == "y":
                logger.info("Exiting AutoMLSearch.")
                return []
            elif choice == "n":
                # So that the time in this loop does not count towards the time budget (if set)
                time_in_loop = time.time() - start_of_loop
                self._start += time_in_loop
                return [pipeline] + current_batch_pipelines
            else:
                leading_char = ""

    def _set_data_split(self, X):
        """Sets the data split method for AutoMLSearch

        Arguments:
            X (DataFrame): Input dataframe to split
        """
        if self.problem_type == ProblemTypes.REGRESSION:
            default_data_split = KFold(n_splits=3, random_state=self.random_state)
        elif self.problem_type in [ProblemTypes.BINARY, ProblemTypes.MULTICLASS]:
            default_data_split = StratifiedKFold(n_splits=3, random_state=self.random_state)

        if X.shape[0] > self._LARGE_DATA_ROW_THRESHOLD:
            default_data_split = TrainingValidationSplit(test_size=self._LARGE_DATA_PERCENT_VALIDATION)

        self.data_split = self.data_split or default_data_split

    def search(self, X, y, data_checks="auto", feature_types=None, show_iteration_plot=True):
        """Find the best pipeline for the data set.

        Arguments:
            X (pd.DataFrame): the input training data of shape [n_samples, n_features]

            y (pd.Series): the target training data of length [n_samples]

            feature_types (list, optional): list of feature types, either numerical or categorical.
                Categorical features will automatically be encoded

            show_iteration_plot (boolean, True): Shows an iteration vs. score plot in Jupyter notebook.
                Disabled by default in non-Jupyter enviroments.

            data_checks (DataChecks, list(Datacheck), str, None): A collection of data checks to run before
                automl search. If data checks produce any errors, an exception will be thrown before the
                search begins. If "disabled" or None, no data checks will be done.
                If set to "auto", DefaultDataChecks will be done. Default value is set to "auto".

        Returns:
            self
        """
        # don't show iteration plot outside of a jupyter notebook
        if show_iteration_plot:
            try:
                get_ipython
            except NameError:
                show_iteration_plot = False

        # make everything pandas objects
        if not isinstance(X, pd.DataFrame):
            X = pd.DataFrame(X)

        if not isinstance(y, pd.Series):
            y = pd.Series(y)

        self._set_data_split(X)

        data_checks = self._validate_data_checks(data_checks)
        data_check_results = data_checks.validate(X, y)

        if data_check_results:
            self._data_check_results = data_check_results
            for message in self._data_check_results:
                if message.message_type == DataCheckMessageType.WARNING:
                    logger.warning(message)
                elif message.message_type == DataCheckMessageType.ERROR:
                    logger.error(message)
            if any([message.message_type == DataCheckMessageType.ERROR for message in self._data_check_results]):
                raise ValueError("Data checks raised some warnings and/or errors. Please see `self.data_check_results` for more information or pass data_checks='disabled' to search() to disable data checking.")

        if self.allowed_pipelines is None:
            logger.info("Generating pipelines to search over...")
            allowed_estimators = get_estimators(self.problem_type, self.allowed_model_families)
            logger.debug(f"allowed_estimators set to {[estimator.name for estimator in allowed_estimators]}")
            self.allowed_pipelines = [make_pipeline(X, y, estimator, self.problem_type) for estimator in allowed_estimators]

        if self.allowed_pipelines == []:
            raise ValueError("No allowed pipelines to search")
        if self._max_batches and self.max_iterations is None:
            self.max_iterations = 1 + len(self.allowed_pipelines) + (self._pipelines_per_batch * (self._max_batches - 1))

        self.allowed_model_families = list(set([p.model_family for p in (self.allowed_pipelines)]))

        logger.debug(f"allowed_pipelines set to {[pipeline.name for pipeline in self.allowed_pipelines]}")
        logger.debug(f"allowed_model_families set to {self.allowed_model_families}")

        self._automl_algorithm = IterativeAlgorithm(
            max_iterations=self.max_iterations,
            allowed_pipelines=self.allowed_pipelines,
            tuner_class=self.tuner_class,
            random_state=self.random_state,
            n_jobs=self.n_jobs,
            number_features=X.shape[1],
            pipelines_per_batch=self._pipelines_per_batch
        )

        log_title(logger, "Beginning pipeline search")
        logger.info("Optimizing for %s. " % self.objective.name)
        logger.info("{} score is better.\n".format('Greater' if self.objective.greater_is_better else 'Lower'))

        if self.max_iterations is not None:
            logger.info("Searching up to %s pipelines. " % self.max_iterations)
        if self.max_time is not None:
            logger.info("Will stop searching for new pipelines after %d seconds.\n" % self.max_time)
        logger.info("Allowed model families: %s\n" % ", ".join([model.value for model in self.allowed_model_families]))
        search_iteration_plot = None
        if self.plot:
            search_iteration_plot = self.plot.search_iteration_plot(interactive_plot=show_iteration_plot)

        self._start = time.time()

        should_terminate = self._add_baseline_pipelines(X, y)
        if should_terminate:
            return

        current_batch_pipelines = []
        current_batch_pipeline_scores = []
        while self._check_stopping_condition(self._start):
            try:
                if len(current_batch_pipelines) == 0:
                    try:
                        if current_batch_pipeline_scores and np.isnan(np.array(current_batch_pipeline_scores, dtype=float)).all():
                            raise AutoMLSearchException(f"All pipelines in the current AutoML batch produced a score of np.nan on the primary objective {self.objective}.")
                        current_batch_pipelines = self._automl_algorithm.next_batch()
                        current_batch_pipeline_scores = []
                    except StopIteration:
                        logger.info('AutoML Algorithm out of recommendations, ending')
                        break
                pipeline = current_batch_pipelines.pop(0)
                parameters = pipeline.parameters
                logger.debug('Evaluating pipeline {}'.format(pipeline.name))
                logger.debug('Pipeline parameters: {}'.format(parameters))

                if self.start_iteration_callback:
                    self.start_iteration_callback(pipeline.__class__, parameters, self)
                desc = f"{pipeline.name}"
                if len(desc) > self._MAX_NAME_LEN:
                    desc = desc[:self._MAX_NAME_LEN - 3] + "..."
                desc = desc.ljust(self._MAX_NAME_LEN)

                update_pipeline(logger, desc, len(self._results['pipeline_results']) + 1, self.max_iterations, self._start)

                evaluation_results = self._evaluate(pipeline, X, y)
                score = evaluation_results['cv_score_mean']
                score_to_minimize = -score if self.objective.greater_is_better else score
                current_batch_pipeline_scores.append(score_to_minimize)
                self._automl_algorithm.add_result(score_to_minimize, pipeline)

                if search_iteration_plot:
                    search_iteration_plot.update()

            except KeyboardInterrupt:
                current_batch_pipelines = self._handle_keyboard_interrupt(pipeline, current_batch_pipelines)
                if not current_batch_pipelines:
                    return

        elapsed_time = time_elapsed(self._start)
        desc = f"\nSearch finished after {elapsed_time}"
        desc = desc.ljust(self._MAX_NAME_LEN)
        logger.info(desc)

        best_pipeline = self.rankings.iloc[0]
        best_pipeline_name = best_pipeline["pipeline_name"]
        logger.info(f"Best pipeline: {best_pipeline_name}")
        logger.info(f"Best pipeline {self.objective.name}: {best_pipeline['score']:3f}")

    def _check_stopping_condition(self, start):
        should_continue = True
        num_pipelines = len(self._results['pipeline_results'])

        # check max_time and max_iterations
        elapsed = time.time() - start
        if self.max_time and elapsed >= self.max_time:
            return False
        elif self.max_iterations and num_pipelines >= self.max_iterations:
            return False

        # check for early stopping
        if self.patience is None:
            return True

        first_id = self._results['search_order'][0]
        best_score = self._results['pipeline_results'][first_id]['score']
        num_without_improvement = 0
        for id in self._results['search_order'][1:]:
            curr_score = self._results['pipeline_results'][id]['score']
            significant_change = abs((curr_score - best_score) / best_score) > self.tolerance
            score_improved = curr_score > best_score if self.objective.greater_is_better else curr_score < best_score
            if score_improved and significant_change:
                best_score = curr_score
                num_without_improvement = 0
            else:
                num_without_improvement += 1
            if num_without_improvement >= self.patience:
                logger.info("\n\n{} iterations without improvement. Stopping search early...".format(self.patience))
                return False
        return should_continue

    def _validate_problem_type(self):
        for obj in self.additional_objectives:
            if obj.problem_type != self.problem_type:
                raise ValueError("Additional objective {} is not compatible with a {} problem.".format(obj.name, self.problem_type.value))

        for pipeline in self.allowed_pipelines or []:
            if not pipeline.problem_type == self.problem_type:
                raise ValueError("Given pipeline {} is not compatible with problem_type {}.".format(pipeline.name, self.problem_type.value))

    def _add_baseline_pipelines(self, X, y):
        """Fits a baseline pipeline to the data.

        This is the first pipeline fit during search.

        Arguments:
            X (pd.DataFrame): the input training data of shape [n_samples, n_features]
            y (pd.Series): the target training data of length [n_samples]

        Returns:
            bool - If the user ends the search early, will return True and searching will immediately finish. Else,
                will return False and more pipelines will be searched.
        """

        if self.problem_type == ProblemTypes.BINARY:
            baseline = ModeBaselineBinaryPipeline(parameters={})
        elif self.problem_type == ProblemTypes.MULTICLASS:
            baseline = ModeBaselineMulticlassPipeline(parameters={})
        elif self.problem_type == ProblemTypes.REGRESSION:
            baseline = MeanBaselineRegressionPipeline(parameters={})

        pipelines = [baseline]
        # Using a while loop so that we can retry the pipeline after the user hits ctr-c
        # but decides to not stop the search.
        while pipelines:
            try:
                if self.start_iteration_callback:
                    self.start_iteration_callback(baseline.__class__, baseline.parameters, self)
                baseline = pipelines.pop()
                desc = f"{baseline.name}"
                if len(desc) > self._MAX_NAME_LEN:
                    desc = desc[:self._MAX_NAME_LEN - 3] + "..."
                desc = desc.ljust(self._MAX_NAME_LEN)

                update_pipeline(logger, desc, len(self._results['pipeline_results']) + 1, self.max_iterations,
                                self._start)

                baseline_results = self._compute_cv_scores(baseline, X, y)
                self._baseline_cv_scores = self._get_mean_cv_scores_for_all_objectives(baseline_results["cv_data"])
                self._add_result(trained_pipeline=baseline,
                                 parameters=baseline.parameters,
                                 training_time=baseline_results['training_time'],
                                 cv_data=baseline_results['cv_data'],
                                 cv_scores=baseline_results['cv_scores'])
            except KeyboardInterrupt:
                pipelines = self._handle_keyboard_interrupt(baseline, pipelines)
                if not pipelines:
                    return True

        return False

    @staticmethod
    def _get_mean_cv_scores_for_all_objectives(cv_data):
        scores = defaultdict(int)
        objective_names = set([name.lower() for name in get_all_objective_names()])
        n_folds = len(cv_data)
        for fold_data in cv_data:
            for field, value in fold_data['all_objective_scores'].items():
                if field.lower() in objective_names:
                    scores[field] += value
        return {objective_name: float(score) / n_folds for objective_name, score in scores.items()}

    def _compute_cv_scores(self, pipeline, X, y):
        start = time.time()
        cv_data = []
        logger.info("\tStarting cross validation")
        for i, (train, test) in enumerate(self.data_split.split(X, y)):
            logger.debug(f"\t\tTraining and scoring on fold {i}")
            X_train, X_test = X.iloc[train], X.iloc[test]
            y_train, y_test = y.iloc[train], y.iloc[test]
            if self.problem_type in [ProblemTypes.BINARY, ProblemTypes.MULTICLASS]:
                diff_train = set(np.setdiff1d(y, y_train))
                diff_test = set(np.setdiff1d(y, y_test))
                diff_string = f"Missing target values in the training set after data split: {diff_train}. " if diff_train else ""
                diff_string += f"Missing target values in the test set after data split: {diff_test}." if diff_test else ""
                if diff_string:
                    raise Exception(diff_string)
            objectives_to_score = [self.objective] + self.additional_objectives
            cv_pipeline = None
            try:
                X_threshold_tuning = None
                y_threshold_tuning = None
                if self.optimize_thresholds and self.objective.problem_type == ProblemTypes.BINARY and self.objective.can_optimize_threshold:
                    X_train, X_threshold_tuning, y_train, y_threshold_tuning = train_test_split(X_train, y_train, test_size=0.2, random_state=self.random_state)
                cv_pipeline = pipeline.clone()
                logger.debug(f"\t\t\tFold {i}: starting training")
                cv_pipeline.fit(X_train, y_train)
                logger.debug(f"\t\t\tFold {i}: finished training")
                if self.objective.problem_type == ProblemTypes.BINARY:
                    cv_pipeline.threshold = 0.5
                    if self.optimize_thresholds and self.objective.can_optimize_threshold:
                        logger.debug(f"\t\t\tFold {i}: Optimizing threshold for {self.objective.name}")
                        y_predict_proba = cv_pipeline.predict_proba(X_threshold_tuning)
                        if isinstance(y_predict_proba, pd.DataFrame):
                            y_predict_proba = y_predict_proba.iloc[:, 1]
                        else:
                            y_predict_proba = y_predict_proba[:, 1]
                        cv_pipeline.threshold = self.objective.optimize_threshold(y_predict_proba, y_threshold_tuning, X=X_threshold_tuning)
                        logger.debug(f"\t\t\tFold {i}: Optimal threshold found ({cv_pipeline.threshold:.3f})")
                logger.debug(f"\t\t\tFold {i}: Scoring trained pipeline")
                scores = cv_pipeline.score(X_test, y_test, objectives=objectives_to_score)
                logger.debug(f"\t\t\tFold {i}: {self.objective.name} score: {scores[self.objective.name]:.3f}")
                score = scores[self.objective.name]
            except Exception as e:
                if isinstance(e, PipelineScoreError):
                    logger.info(f"\t\t\tFold {i}: Encountered an error scoring the following objectives: {', '.join(e.exceptions)}.")
                    logger.info(f"\t\t\tFold {i}: The scores for these objectives will be replaced with nan.")
                    logger.info(f"\t\t\tFold {i}: Please check {logger.handlers[1].baseFilename} for the current hyperparameters and stack trace.")
                    logger.debug(f"\t\t\tFold {i}: Hyperparameters:\n\t{pipeline.hyperparameters}")
                    logger.debug(f"\t\t\tFold {i}: Exception during automl search: {str(e)}")
                    nan_scores = {objective: np.nan for objective in e.exceptions}
                    scores = {**nan_scores, **e.scored_successfully}
                    scores = OrderedDict({o.name: scores[o.name] for o in [self.objective] + self.additional_objectives})
                    score = scores[self.objective.name]
                else:
                    logger.info(f"\t\t\tFold {i}: Encountered an error.")
                    logger.info(f"\t\t\tFold {i}: All scores will be replaced with nan.")
                    logger.info(f"\t\t\tFold {i}: Please check {logger.handlers[1].baseFilename} for the current hyperparameters and stack trace.")
                    logger.debug(f"\t\t\tFold {i}: Hyperparameters:\n\t{pipeline.hyperparameters}")
                    logger.debug(f"\t\t\tFold {i}: Exception during automl search: {str(e)}")
                    score = np.nan
                    scores = OrderedDict(zip([n.name for n in self.additional_objectives], [np.nan] * len(self.additional_objectives)))

            ordered_scores = OrderedDict()
            ordered_scores.update({self.objective.name: score})
            ordered_scores.update(scores)
            ordered_scores.update({"# Training": len(y_train)})
            ordered_scores.update({"# Testing": len(y_test)})

            evaluation_entry = {"all_objective_scores": ordered_scores, "score": score, 'binary_classification_threshold': None}
            if isinstance(cv_pipeline, BinaryClassificationPipeline) and cv_pipeline.threshold is not None:
                evaluation_entry['binary_classification_threshold'] = cv_pipeline.threshold
            cv_data.append(evaluation_entry)
        training_time = time.time() - start
        cv_scores = pd.Series([fold['score'] for fold in cv_data])
        cv_score_mean = cv_scores.mean()
        logger.info(f"\tFinished cross validation - mean {self.objective.name}: {cv_score_mean:.3f}")
        return {'cv_data': cv_data, 'training_time': training_time, 'cv_scores': cv_scores, 'cv_score_mean': cv_score_mean}

    def _add_result(self, trained_pipeline, parameters, training_time, cv_data, cv_scores):
        cv_score = cv_scores.mean()
<<<<<<< HEAD
        percent_better = self.objective.calculate_percent_difference(cv_score, self._baseline_cv_score)
=======

        percent_better_than_baseline = {}
        mean_cv_all_objectives = self._get_mean_cv_scores_for_all_objectives(cv_data)
        for obj_name in mean_cv_all_objectives:
            objective_class = get_objective(obj_name)
            # In the event add_to_rankings is called before search _baseline_cv_scores will be empty so we will return
            # nan for the base score.
            percent_better = objective_class.calculate_percent_difference(mean_cv_all_objectives[obj_name],
                                                                          self._baseline_cv_scores.get(obj_name, np.nan))
            percent_better_than_baseline[obj_name] = percent_better

        # calculate high_variance_cv
        # if the coefficient of variance is greater than .2
        with warnings.catch_warnings():
            warnings.simplefilter('ignore')
            high_variance_cv = (cv_scores.std() / cv_scores.mean()) > .2
>>>>>>> 6fba86a0

        pipeline_name = trained_pipeline.name
        pipeline_summary = trained_pipeline.summary
        pipeline_id = len(self._results['pipeline_results'])

        high_variance_cv_check = HighVarianceCVDataCheck(threshold=0.2)
        high_variance_cv_check_results = high_variance_cv_check.validate(pipeline_name=pipeline_name, cv_scores=cv_scores)
        high_variance_cv = False

        if high_variance_cv_check_results:
            logger.warning(high_variance_cv_check_results[0])
            high_variance_cv = True

        self._results['pipeline_results'][pipeline_id] = {
            "id": pipeline_id,
            "pipeline_name": pipeline_name,
            "pipeline_class": type(trained_pipeline),
            "pipeline_summary": pipeline_summary,
            "parameters": parameters,
            "score": cv_score,
            "high_variance_cv": high_variance_cv,
            "training_time": training_time,
            "cv_data": cv_data,
            "percent_better_than_baseline_all_objectives": percent_better_than_baseline,
            "percent_better_than_baseline": percent_better_than_baseline[self.objective.name],
            "validation_score": cv_scores[0]
        }
        self._results['search_order'].append(pipeline_id)

        if self.add_result_callback:
            self.add_result_callback(self._results['pipeline_results'][pipeline_id], trained_pipeline, self)

    def _evaluate(self, pipeline, X, y):
        parameters = pipeline.parameters
        evaluation_results = self._compute_cv_scores(pipeline, X, y)
        logger.debug('Adding results for pipeline {}\nparameters {}\nevaluation_results {}'.format(pipeline.name, parameters, evaluation_results))

        self._add_result(trained_pipeline=pipeline,
                         parameters=parameters,
                         training_time=evaluation_results['training_time'],
                         cv_data=evaluation_results['cv_data'],
                         cv_scores=evaluation_results['cv_scores'])

        logger.debug('Adding results complete')
        return evaluation_results

    def get_pipeline(self, pipeline_id, random_state=0):
        """Given the ID of a pipeline training result, returns an untrained instance of the specified pipeline
        initialized with the parameters used to train that pipeline during automl search.

        Arguments:
            pipeline_id (int): pipeline to retrieve
            random_state (int, np.random.RandomState): The random seed/state. Defaults to 0.

        Returns:
            PipelineBase: untrained pipeline instance associated with the provided ID
        """
        pipeline_results = self.results['pipeline_results'].get(pipeline_id)
        if pipeline_results is None:
            raise PipelineNotFoundError("Pipeline not found in automl results")
        pipeline_class = pipeline_results.get('pipeline_class')
        parameters = pipeline_results.get('parameters')
        if pipeline_class is None or parameters is None:
            raise PipelineNotFoundError("Pipeline class or parameters not found in automl results")
        return pipeline_class(parameters, random_state=random_state)

    def describe_pipeline(self, pipeline_id, return_dict=False):
        """Describe a pipeline

        Arguments:
            pipeline_id (int): pipeline to describe
            return_dict (bool): If True, return dictionary of information
                about pipeline. Defaults to False.

        Returns:
            Description of specified pipeline. Includes information such as
            type of pipeline components, problem, training time, cross validation, etc.
        """
        if pipeline_id not in self._results['pipeline_results']:
            raise PipelineNotFoundError("Pipeline not found")

        pipeline = self.get_pipeline(pipeline_id)
        pipeline_results = self._results['pipeline_results'][pipeline_id]

        pipeline.describe()
        log_subtitle(logger, "Training")
        logger.info("Training for {} problems.".format(pipeline.problem_type))

        if self.optimize_thresholds and self.objective.problem_type == ProblemTypes.BINARY and self.objective.can_optimize_threshold:
            logger.info("Objective to optimize binary classification pipeline thresholds for: {}".format(self.objective))

        logger.info("Total training time (including CV): %.1f seconds" % pipeline_results["training_time"])
        log_subtitle(logger, "Cross Validation", underline="-")

        all_objective_scores = [fold["all_objective_scores"] for fold in pipeline_results["cv_data"]]
        all_objective_scores = pd.DataFrame(all_objective_scores)

        for c in all_objective_scores:
            if c in ["# Training", "# Testing"]:
                all_objective_scores[c] = all_objective_scores[c].astype("object")
                continue

            mean = all_objective_scores[c].mean(axis=0)
            std = all_objective_scores[c].std(axis=0)
            all_objective_scores.loc["mean", c] = mean
            all_objective_scores.loc["std", c] = std
            all_objective_scores.loc["coef of var", c] = std / mean if abs(mean) > 0 else np.inf

        all_objective_scores = all_objective_scores.fillna("-")

        with pd.option_context('display.float_format', '{:.3f}'.format, 'expand_frame_repr', False):
            logger.info(all_objective_scores)

        if return_dict:
            return pipeline_results

    def add_to_rankings(self, pipeline, X, y):
        """Fits and evaluates a given pipeline then adds the results to the automl rankings with the requirement that automl search has been run.
        Please use the same data as previous runs of automl search. If pipeline already exists in rankings this method will return `None`.

        Arguments:
            pipeline (PipelineBase): pipeline to train and evaluate.

            X (pd.DataFrame): the input training data of shape [n_samples, n_features].

            y (pd.Series): the target training data of length [n_samples].
        """
        if not isinstance(X, pd.DataFrame):
            X = pd.DataFrame(X)
        if not isinstance(y, pd.Series):
            y = pd.Series(y)

        self._set_data_split(X)

        pipeline_rows = self.full_rankings[self.full_rankings['pipeline_name'] == pipeline.name]
        for parameter in pipeline_rows['parameters']:
            if pipeline.parameters == parameter:
                return
        self._evaluate(pipeline, X, y)

    @property
    def results(self):
        """Class that allows access to a copy of the results from `automl_search`.

           Returns: dict containing `pipeline_results`: a dict with results from each pipeline,
                    and `search_order`: a list describing the order the pipelines were searched.
           """
        return copy.deepcopy(self._results)

    @property
    def has_searched(self):
        """Returns `True` if search has been ran and `False` if not"""
        searched = True if self._results['pipeline_results'] else False
        return searched

    @property
    def rankings(self):
        """Returns a pandas.DataFrame with scoring results from the highest-scoring set of parameters used with each pipeline."""
        return self.full_rankings.drop_duplicates(subset="pipeline_name", keep="first")

    @property
    def full_rankings(self):
        """Returns a pandas.DataFrame with scoring results from all pipelines searched"""
        ascending = True
        if self.objective.greater_is_better:
            ascending = False

        full_rankings_cols = ["id", "pipeline_name", "score", "validation_score",
                              "percent_better_than_baseline", "high_variance_cv", "parameters"]
        if not self.has_searched:
            return pd.DataFrame(columns=full_rankings_cols)

        rankings_df = pd.DataFrame(self._results['pipeline_results'].values())
        rankings_df = rankings_df[full_rankings_cols]
        rankings_df.sort_values("score", ascending=ascending, inplace=True)
        rankings_df.reset_index(drop=True, inplace=True)
        return rankings_df

    @property
    def best_pipeline(self):
        """Returns an untrained instance of the best pipeline and parameters found during automl search.

        Returns:
            PipelineBase: untrained pipeline instance associated with the best automl search result.
        """
        if not self.has_searched:
            raise PipelineNotFoundError("automl search must be run before selecting `best_pipeline`.")

        best = self.rankings.iloc[0]
        return self.get_pipeline(best["id"])

    def save(self, file_path, pickle_protocol=cloudpickle.DEFAULT_PROTOCOL):
        """Saves AutoML object at file path

        Arguments:
            file_path (str): location to save file
            pickle_protocol (int): the pickle data stream format.

        Returns:
            None
        """
        with open(file_path, 'wb') as f:
            cloudpickle.dump(self, f, protocol=pickle_protocol)

    @staticmethod
    def load(file_path):
        """Loads AutoML object at file path

        Arguments:
            file_path (str): location to find file to load

        Returns:
            AutoSearchBase object
        """
        with open(file_path, 'rb') as f:
            return cloudpickle.load(f)<|MERGE_RESOLUTION|>--- conflicted
+++ resolved
@@ -1,11 +1,6 @@
 import copy
 import time
-<<<<<<< HEAD
-from collections import OrderedDict
-=======
-import warnings
 from collections import OrderedDict, defaultdict
->>>>>>> 6fba86a0
 
 import cloudpickle
 import numpy as np
@@ -688,9 +683,6 @@
 
     def _add_result(self, trained_pipeline, parameters, training_time, cv_data, cv_scores):
         cv_score = cv_scores.mean()
-<<<<<<< HEAD
-        percent_better = self.objective.calculate_percent_difference(cv_score, self._baseline_cv_score)
-=======
 
         percent_better_than_baseline = {}
         mean_cv_all_objectives = self._get_mean_cv_scores_for_all_objectives(cv_data)
@@ -701,13 +693,6 @@
             percent_better = objective_class.calculate_percent_difference(mean_cv_all_objectives[obj_name],
                                                                           self._baseline_cv_scores.get(obj_name, np.nan))
             percent_better_than_baseline[obj_name] = percent_better
-
-        # calculate high_variance_cv
-        # if the coefficient of variance is greater than .2
-        with warnings.catch_warnings():
-            warnings.simplefilter('ignore')
-            high_variance_cv = (cv_scores.std() / cv_scores.mean()) > .2
->>>>>>> 6fba86a0
 
         pipeline_name = trained_pipeline.name
         pipeline_summary = trained_pipeline.summary
