import pandas as pd
<<<<<<< HEAD
import scipy as sp
=======
from sklearn.ensemble import IsolationForest
>>>>>>> 54a2a72a


def detect_label_leakage(X, y, threshold=.95):
    """Check if any of the features are highly correlated with the target.

    Currently only supports binary and numeric targets and features

    Args:
        X (pd.DataFrame): The input features to check
        y (pd.Series): the labels
        threshold (float): the correlation threshold to be considered leakage. Defaults to .95

    Returns:
        leakage, dictionary of features with leakage and corresponding threshold

    Example:
        >>> X = pd.DataFrame({
        ...    'leak': [10, 42, 31, 51, 61],
        ...    'x': [42, 54, 12, 64, 12],
        ...    'y': [12, 5, 13, 74, 24],
        ... })
        >>> y = pd.Series([10, 42, 31, 51, 40])
        >>> detect_label_leakage(X, y, threshold=0.8)
        {'leak': 0.8827072320669518}
    """

    # only select numeric
    numerics = ['int16', 'int32', 'int64', 'float16', 'float32', 'float64', 'bool']
    X = X.select_dtypes(include=numerics)

    if len(X.columns) == 0:
        return {}

    corrs = {label: abs(y.corr(col)) for label, col in X.iteritems() if abs(y.corr(col)) >= threshold}
    return corrs


def detect_numerical_categorical_correlation(num_col, cat_col):
    """ Compares a numerical and a categorical column for correlation using a one-way ANOVA test.
        The null hypothesis is that the mean between samples is the same.
        Thus rejecting the null implies that the num_col correlates with the cat_col as each category has
        a statistically significant difference in mean.

    Args:
        num_col (pd.Series or list) : numerical column
        cat_col (pd.Series or list) : categorical column

    Returns:
        chisquare statistic, p-value
    """
    if not isinstance(num_col, pd.Series):
        num_col = pd.Series(num_col)
    if not isinstance(cat_col, pd.Series):
        cat_col = pd.Series(cat_col)

    num_col = num_col.rename('num')
    cat_col = cat_col.rename('cat')
    df = pd.concat([num_col, cat_col], axis=1)
    num_per_cat = []

    for _, cat_df in df.groupby('cat'):
        num_per_cat.append(cat_df['num'].tolist())

    statistic, pvalue = sp.stats.f_oneway(*num_per_cat)
    return statistic, pvalue


def detect_highly_null(X, percent_threshold=.95):
    """ Checks if there are any highly-null columns in a dataframe.

    Args:
        X (pd.DataFrame) : features
        percent_threshold(float): Require that percentage of null values to be considered "highly-null", defaults to .95

    Returns:
        A dictionary of features with column name or index and their percentage of null values

    Example:
        >>> df = pd.DataFrame({
        ...    'lots_of_null': [None, None, None, None, 5],
        ...    'no_null': [1, 2, 3, 4, 5]
        ... })
        >>> detect_highly_null(df, percent_threshold=0.8)
        {'lots_of_null': 0.8}
    """
    if not isinstance(X, pd.DataFrame):
        X = pd.DataFrame(X)

    percent_null = (X.isnull().mean()).to_dict()
    highly_null_cols = {key: value for key, value in percent_null.items() if value >= percent_threshold}
    return highly_null_cols


def detect_outliers(X, random_state=0):
    """ Checks if there are any outliers in a dataframe by using first Isolation Forest to obtain the anomaly score
    of each index and then using IQR to determine score anomalies. Indices with score anomalies are considered outliers.

    Args:
        X (pd.DataFrame): features

    Returns:
        A set of indices that may have outlier data.

    Example:
        >>> df = pd.DataFrame({
        ...     'x': [1, 2, 3, 40, 5],
        ...     'y': [6, 7, 8, 990, 10],
        ...     'z': [-1, -2, -3, -1201, -4]
        ... })
        >>> detect_outliers(df)
        [3]
    """
    if not isinstance(X, pd.DataFrame):
        X = pd.DataFrame(X)

    # only select numeric
    numerics = ['int16', 'int32', 'int64', 'float16', 'float32', 'float64']
    X = X.select_dtypes(include=numerics)

    if len(X.columns) == 0:
        return {}

    def get_IQR(df, k=2.0):
        q1 = df.quantile(0.25)
        q3 = df.quantile(0.75)
        iqr = q3 - q1
        lower_bound = q1 - (k * iqr)
        upper_bound = q3 + (k * iqr)
        return (lower_bound, upper_bound)

    clf = IsolationForest(random_state=random_state, behaviour="new", contamination=0.1)
    clf.fit(X)
    scores = pd.Series(clf.decision_function(X))
    lower_bound, upper_bound = get_IQR(scores, k=2)
    outliers = (scores < lower_bound) | (scores > upper_bound)
    outliers_indices = outliers[outliers].index.values.tolist()
    return outliers_indices


def detect_id_columns(X, threshold=1.0):
    """Check if any of the features are ID columns. Currently performs these simple checks:

        - column name is "id"
        - column name ends in "_id"
        - column contains all unique values (and is not float / boolean)

    Args:
        X (pd.DataFrame): The input features to check
        threshold (float): the probability threshold to be considered an ID column. Defaults to 1.0

    Returns:
        A dictionary of features with column name or index and their probability of being ID columns

    Example:
        >>> df = pd.DataFrame({
        ...     'df_id': [0, 1, 2, 3, 4],
        ...     'x': [10, 42, 31, 51, 61],
        ...     'y': [42, 54, 12, 64, 12]
        ... })
        >>> detect_id_columns(df)
        {'df_id': 1.0}
    """
    col_names = [str(col) for col in X.columns.tolist()]
    cols_named_id = [col for col in col_names if (col.lower() == "id")]  # columns whose name is "id"
    id_cols = {col: 0.95 for col in cols_named_id}

    non_id_types = ['float16', 'float32', 'float64', 'bool']
    X = X.select_dtypes(exclude=non_id_types)
    check_all_unique = (X.nunique() == len(X))
    cols_with_all_unique = check_all_unique[check_all_unique].index.tolist()  # columns whose values are all unique
    id_cols.update([(str(col), 1.0) if col in id_cols else (str(col), 0.95) for col in cols_with_all_unique])

    col_ends_with_id = [col for col in col_names if str(col).lower().endswith("_id")]  # columns whose name ends with "_id"
    id_cols.update([(col, 1.0) if col in id_cols else (col, 0.95) for col in col_ends_with_id])

    id_cols_above_threshold = {key: value for key, value in id_cols.items() if value >= threshold}
    return id_cols_above_threshold<|MERGE_RESOLUTION|>--- conflicted
+++ resolved
@@ -1,9 +1,6 @@
 import pandas as pd
-<<<<<<< HEAD
 import scipy as sp
-=======
 from sklearn.ensemble import IsolationForest
->>>>>>> 54a2a72a
 
 
 def detect_label_leakage(X, y, threshold=.95):
